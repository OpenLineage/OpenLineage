version: 2.1

orbs:
  gcp-cli: circleci/gcp-cli@2.2.0

checkout_project_root: &checkout_project_root
  # Override checkout path to project root (see: https://circleci.com/docs/2.0/configuration-reference/#checkout)
  checkout:
    path: ~/openlineage

install_python_client: &install_python_client
  run: (cd ~/openlineage/client/python && pip install . --user)

install_integration_common: &install_integration_common
  run: (cd ~/openlineage/integration/common && pip install . --user)

param_build_tag: &param_build_tag
  parameters:
    build_tag:
      default: ""
      type: string

commands:
  install_integration_common:
    description: "Install common integration"
    parameters:
      install_parser:
        type: boolean
        description: "Whether to install Rust SQL parser"
    steps:
      - attach_workspace:
          at: .
      - when:
          condition: << parameters.install_parser >>
          steps:
            - run: pip install target/wheels/*.whl
      - run: (cd ~/openlineage/integration/common && pip install . --user)

jobs:
  unit-test-client-python:
    working_directory: ~/openlineage/client/python
    docker:
      - image: cimg/python:3.7
    steps:
      - *checkout_project_root
      - run: pip install -e .[dev]
      - run: python -m flake8 --extend-ignore=F401
      - run: python -m pytest --cov=openlineage tests/
      - run: bash <(curl -s https://codecov.io/bash)

  build-client-python:
    working_directory: ~/openlineage/client/python
    docker:
      - image: cimg/python:3.7
    parameters:
      build_tag:
        default: ""
        type: string
    steps:
      - *checkout_project_root
      - run: python setup.py egg_info -b "<< parameters.build_tag >>" sdist bdist_wheel
      - persist_to_workspace:
          root: .
          paths:
            - ./dist/*.tar.gz
            - ./dist/*.whl

  build-client-java:
    working_directory: ~/openlineage/client/java
    docker:
      - image: cimg/openjdk:11.0
    steps:
      - *checkout_project_root
      - restore_cache:
          keys:
            - v1-client-java-{{ .Branch }}-{{ .Revision }}
            - v1-client-java-{{ .Branch }}
      - run: ./gradlew --no-daemon --stacktrace build
      - run: ./gradlew --no-daemon jacocoTestReport
      - run: bash <(curl -s https://codecov.io/bash)
      - run: ./gradlew javadoc
      - store_test_results:
          path: client/java/build/test-results/test
      - store_artifacts:
          path: build/reports/tests/test
          destination: test-report
      - save_cache:
          key: v1-client-java-{{ .Branch }}-{{ .Revision }}
          paths:
            - ~/.gradle

  release-client-java:
    working_directory: ~/openlineage/client/java
    docker:
      - image: cimg/openjdk:8.0
    steps:
      - *checkout_project_root
      - run: |
          # Get, then decode the GPG private key used to sign *.jar
          export ORG_GRADLE_PROJECT_signingKey=$(echo $GPG_SIGNING_KEY | base64 -d)
          export RELEASE_PASSWORD=$(echo $SONATYPE_PASSWORD)
          export RELEASE_USERNAME=$(echo $SONATYPE_USER)

          # publish jar to maven local so it can be found by dependents
          ./gradlew publishToMavenLocal

          # Publish *.jar
          ./gradlew --no-daemon publish
      - save_cache:
          key: v1-release-client-java-{{ .Branch }}-{{ .Revision }}
          paths:
            - ~/.m2

  publish-snapshot-client-java:
    working_directory: ~/openlineage/client/java
    docker:
      - image: cimg/openjdk:8.0
    steps:
      - *checkout_project_root
      - run: |
          # Get, then decode the GPG private key used to sign *.jar
          export ORG_GRADLE_PROJECT_signingKey=$(echo $GPG_SIGNING_KEY | base64 -d)
          export RELEASE_PASSWORD=$(echo $ARTIFACTORY_PASSWORD)
          export RELEASE_USERNAME=$(echo $ARTIFACTORY_USERNAME)
          # Publish *.jar
          ./gradlew --no-daemon publish
      - save_cache:
          key: v1-release-client-java-snapshot-{{ .Branch }}-{{ .Revision }}
          paths:
            - ~/.m2

  release-integration-spark:
    working_directory: ~/openlineage/integration/spark
    docker:
      - image: cimg/openjdk:8.0
    steps:
      - *checkout_project_root
      - restore_cache:
          keys:
            - v1-release-client-java-{{ .Branch }}-{{ .Revision }}
            - v1-release-client-java-{{ .Branch }}
      - run: |
          # Get, then decode the GPG private key used to sign *.jar
          export ORG_GRADLE_PROJECT_signingKey=$(echo $GPG_SIGNING_KEY | base64 -d)
          export RELEASE_PASSWORD=$(echo $SONATYPE_PASSWORD)
          export RELEASE_USERNAME=$(echo $SONATYPE_USER)

          cd ../../client/java
          ./gradlew --no-daemon publishToMavenLocal
          cd -
          # Publish *.jar
          ./gradlew --no-daemon publish

  publish-snapshot-integration-spark:
    working_directory: ~/openlineage/integration/spark
    docker:
      - image: cimg/openjdk:8.0
    steps:
      - *checkout_project_root
      - restore_cache:
          keys:
            - v1-release-client-java-snapshot-{{ .Branch }}-{{ .Revision }}
            - v1-release-client-java-snapshot-{{ .Branch }}
      - run: |
          # Get, then decode the GPG private key used to sign *.jar
          export ORG_GRADLE_PROJECT_signingKey=$(echo $GPG_SIGNING_KEY | base64 -d)
          export RELEASE_PASSWORD=$(echo $ARTIFACTORY_PASSWORD)
          export RELEASE_USERNAME=$(echo $ARTIFACTORY_USERNAME)
          cd ../../client/java
          ./gradlew --no-daemon publishToMavenLocal
          cd -
          # Publish *.jar
          ./gradlew --no-daemon publish

  build-integration-spark:
    parameters:
      spark-version:
        type: string
    working_directory: ~/openlineage/integration/spark
    machine:
      image: ubuntu-2004:current
    resource_class: large
    environment:
      TESTCONTAINERS_RYUK_DISABLED: "true"
      JDK8_HOME: /usr/lib/jvm/java-8-openjdk-amd64
    steps:
      - *checkout_project_root
      - restore_cache:
          keys:
            - v1-integration-spark-{{ .Branch }}-{{ .Revision }}
            - v1-integration-spark-{{ .Branch }}
      - attach_workspace:
          at: .
      - run: |
          sudo update-alternatives --set java /usr/lib/jvm/java-8-openjdk-amd64/jre/bin/java
          sudo update-alternatives --set javac /usr/lib/jvm/java-8-openjdk-amd64/bin/javac
      - run: (cd ./../../client/java/ && ./gradlew --no-daemon --stacktrace publishToMavenLocal)
      - run: ./gradlew --no-daemon --stacktrace build -Pspark.version=<< parameters.spark-version >>
      - run:
          when: on_fail
          command: cat integration/spark/build/test-results/test/TEST-*.xml
      - run: ./gradlew --no-daemon jacocoTestReport
      - run: ./gradlew javadoc
      - store_test_results:
          path: integration/spark/build/test-results/test
      - store_artifacts:
          path: build/reports/tests/test
          destination: test-report
      - save_cache:
          key: v1-integration-spark-{{ .Branch }}-{{ .Revision }}
          paths:
            - ~/.gradle

  unit-test-integration-common:
    parameters:
      install_parser:
        type: boolean
    working_directory: ~/openlineage/integration/common
    docker:
      - image: cimg/python:3.7
    steps:
      - *checkout_project_root
      - *install_python_client
      - when:
          condition: << parameters.install_parser >>
          steps:
            - attach_workspace:
                  at: .
            - run: pip install target/wheels/*.whl
            - run: pip install -e .[dev]
      - when:
          condition:
            not: << parameters.install_parser >>
          steps:
            - run: pip install -e .[dev_no_parser]
      - run: flake8
      - run: pytest --cov=openlineage tests/
      - run: bash <(curl -s https://codecov.io/bash)

  build-integration-common:
    working_directory: ~/openlineage/integration/common
    docker:
      - image: cimg/python:3.7
    <<: *param_build_tag
    steps:
      - *checkout_project_root
      - run: python setup.py egg_info -b "<< parameters.build_tag >>" sdist bdist_wheel
      - persist_to_workspace:
          root: .
          paths:
            - ./dist/*.whl
            - ./dist/*.tar.gz

  build-integration-sql:
    parameters:
      image:
        type: string
      resource_class:
        type: string
    working_directory: ~/openlineage/integration/sql
    machine:
      image: ubuntu-2004:current
    resource_class: << parameters.resource_class >>
    steps:
      - *checkout_project_root
      - run: docker run -it -v $PWD:/code << parameters.image >> bash -c 'cd /code; bash script/build.sh'
      - persist_to_workspace:
          root: .
          paths:
            - ./target/wheels/*.whl
      - store_artifacts:
          path: ./target/wheels
          destination: sql-artifacts

  build-integration-dbt:
    working_directory: ~/openlineage/integration/dbt
    docker:
      - image: cimg/python:3.7
    <<: *param_build_tag
    steps:
      - *checkout_project_root
      - run: python setup.py egg_info -b "<< parameters.build_tag >>" sdist bdist_wheel
      - persist_to_workspace:
          root: .
          paths:
            - ./dist/*.whl
            - ./dist/*.tar.gz

  integration-test-integration-spark:
    parameters:
      spark-version:
        type: string
    working_directory: ~/openlineage/integration/spark
    machine:
      image: ubuntu-2004:current
    resource_class: large
    environment:
      TESTCONTAINERS_RYUK_DISABLED: "true"
      JDK8_HOME: /usr/lib/jvm/java-8-openjdk-amd64
    steps:
      - *checkout_project_root
      - restore_cache:
          keys:
            - v1-integration-spark-{{ .Branch }}-{{ .Revision }}
            - v1-integration-spark-{{ .Branch }}
      - run: |
          sudo update-alternatives --set java /usr/lib/jvm/java-8-openjdk-amd64/jre/bin/java
          sudo update-alternatives --set javac /usr/lib/jvm/java-8-openjdk-amd64/bin/javac
      - run: (cd ./../../client/java/ && ./gradlew --no-daemon --stacktrace publishToMavenLocal)
      - run: ./gradlew --no-daemon --info integrationTest -Pspark.version=<< parameters.spark-version >>
      - run:
          when: on_fail
          command: cat integration/spark/build/test-results/integrationTest/TEST-*.xml
      - run: ./gradlew --no-daemon jacocoTestReport
      - store_test_results:
          path: integration/spark/build/test-results/integrationTest
      - store_artifacts:
          path: integration/spark/build/reports/tests/integrationTest
          destination: test-report
      - save_cache:
          key: v1-integration-spark-{{ .Branch }}-{{ .Revision }}
          paths:
            - ~/.gradle

  unit-test-integration-airflow-1:
    parameters:
      install_parser:
        type: boolean
    working_directory: ~/openlineage/integration/airflow
    docker:
      - image: cimg/python:3.7
    steps:
      - *checkout_project_root
      - *install_python_client
      - install_integration_common:
          install_parser: true
      - run: pip install --upgrade pip==20.2.4
      - run: pip install -e .[dev,airflow-1] --constraint="https://raw.githubusercontent.com/apache/airflow/constraints-1.10.15/constraints-3.7.txt"
      - run: flake8 --exclude tests/integration
      - run: airflow initdb
      - run: pytest --cov=openlineage --ignore tests/integration tests/
      - run: bash <(curl -s https://codecov.io/bash)

  unit-test-integration-airflow-2:
    parameters:
      install_parser:
        type: boolean
    working_directory: ~/openlineage/integration/airflow
    docker:
      - image: cimg/python:3.7
    steps:
      - *checkout_project_root
      - *install_python_client
<<<<<<< HEAD
      - *install_integration_common
      - run: pip install -e .[dev,airflow-2] --constraint="https://raw.githubusercontent.com/apache/airflow/constraints-2.1.3/constraints-3.7.txt"
      - run: flake8 --exclude tests/integration
=======
      - install_integration_common:
          install_parser: << parameters.install_parser >>
      - run: pip install -e .[dev,airflow-2] --constraint="https://raw.githubusercontent.com/apache/airflow/constraints-2.1.4/constraints-3.7.txt"
      - run: flake8 --exclude tests/integration,tests/failures
>>>>>>> 0c57b5a6
      - run: airflow db init
      - run: pytest --cov=openlineage --ignore tests/integration --ignore tests/test_openlineage_dag.py tests/
      - run: bash <(curl -s https://codecov.io/bash)

  build-integration-airflow:
    working_directory: ~/openlineage/integration/airflow
    docker:
      - image: cimg/python:3.7
    <<: *param_build_tag
    steps:
      - *checkout_project_root
      - *install_python_client
      - install_integration_common:
          install_parser: true
      - run: python setup.py egg_info -b "<< parameters.build_tag >>" sdist bdist_wheel
      - persist_to_workspace:
          root: .
          paths:
            - ./dist/*.whl
            - ./dist/*.tar.gz

  integration-test-integration-airflow-1-10:
    working_directory: ~/openlineage/integration/
    machine:
      image: ubuntu-2004:current
    resource_class: large
    steps:
      - *checkout_project_root
      - gcp-cli/install
      - gcp-cli/initialize
      - run: ../.circleci/get-docker-compose.sh
      - run: cp -r ../client/python python
      - attach_workspace:
          at: .
      - run: docker build -f airflow/Dockerfile.tests -t openlineage-airflow-base .
      - run: ./airflow/tests/integration/docker/up.sh
      - store_artifacts:
          path: airflow/tests/integration/tests/airflow/logs
          destination: airflow-logs

  integration-test-integration-airflow:
    parameters:
      airflow-image:
        type: string
    working_directory: ~/openlineage/integration/
    machine:
      image: ubuntu-2004:current
    resource_class: large
    steps:
      - *checkout_project_root
      - gcp-cli/install
      - gcp-cli/initialize
      - run: ../.circleci/get-docker-compose.sh
      - run: cp -r ../client/python python
      - attach_workspace:
          at: .
      - run: docker build -f airflow/Dockerfile.tests -t openlineage-airflow-base .
      - run: AIRFLOW_IMAGE=<< parameters.airflow-image >> ./airflow/tests/integration/docker/up-2.sh
      - store_artifacts:
          path: airflow/tests/integration/tests/airflow/logs
          destination: airflow-logs

  integration-test-integration-airflow-failure:
    working_directory: ~/openlineage/integration/
    machine:
      image: ubuntu-2004:current
    steps:
      - *checkout_project_root
      - run: ../.circleci/get-docker-compose.sh
      - run: cp -r ../client/python python
      - attach_workspace:
          at: .
      - run: docker build -f airflow/Dockerfile.tests -t openlineage-airflow-base .
      - run: ./airflow/tests/integration/docker/up-failure.sh
      - store_artifacts:
          path: airflow/tests/integration/failures/airflow/logs
          destination: airflow-logs

  unit-test-integration-dagster:
    working_directory: ~/openlineage/integration/dagster
    docker:
      - image: cimg/python:3.7
    steps:
      - *checkout_project_root
      - *install_python_client
      - run: pip install -e .[dev]
      - run: flake8
      - run: pytest --cov=openlineage tests/
      - run: bash <(curl -s https://codecov.io/bash)

  build-integration-dagster:
    working_directory: ~/openlineage/integration/dagster
    docker:
      - image: cimg/python:3.7
    <<: *param_build_tag
    steps:
      - *checkout_project_root
      - *install_python_client
      - run: python setup.py egg_info -b "<< parameters.build_tag >>" sdist bdist_wheel
      - persist_to_workspace:
          root: .
          paths:
            - ./dist/*.whl
            - ./dist/*.tar.gz

  publish-snapshot-python:
    working_directory: ~/openlineage
    docker:
      - image: cimg/python:3.7
    steps:
      - *checkout_project_root
      - attach_workspace:
          at: .
      - run: pip install wheel twine
      - run: mkdir -p target/wheels && cp target/wheels/* dist/
      - run: python -m twine upload --non-interactive --verbose -u $ARTIFACTORY_USERNAME -p $ARTIFACTORY_PASSWORD --repository-url https://datakin.jfrog.io/artifactory/api/pypi/pypi-public-libs-release dist/*

  release-python:
    working_directory: ~/openlineage
    docker:
      - image: cimg/python:3.7
    steps:
      - *checkout_project_root
      - attach_workspace:
          at: .
      - run: pip install wheel twine
      - run: mkdir -p target/wheels && cp target/wheels/* dist/
      - run: python -m twine upload --non-interactive --verbose --repository pypi dist/*

  publish-spec:
    working_directory: ~/openlineage
    docker:
      - image: cimg/base:2021.07
    steps:
      - *checkout_project_root
      - add_ssh_keys:
          fingerprints:
            - "1c:d1:da:e8:76:d7:f7:04:31:07:18:fd:55:ca:e1:2e"
      - run: spec/release.sh

  build-proxy-backend:
    working_directory: ~/openlineage/proxy
    docker:
      - image: cimg/openjdk:11.0
    steps:
      - *checkout_project_root
      - restore_cache:
          keys:
            - v1-proxy-{{ .Branch }}-{{ .Revision }}
            - v1-proxy-{{ .Branch }}
      - run: ./gradlew --no-daemon --stacktrace build
      - run: ./gradlew --no-daemon jacocoTestReport
      - run: bash <(curl -s https://codecov.io/bash)
      - store_test_results:
          path: proxy/build/test-results/test
      - store_artifacts:
          path: build/reports/tests/test
          destination: test-report
      - save_cache:
          key: v1-proxy-{{ .Branch }}-{{ .Revision }}
          paths:
            - ~/.gradle

  release-proxy-backend:
    working_directory: ~/openlineage/proxy
    docker:
      - image: cimg/openjdk:11.0
    steps:
      - *checkout_project_root
      - run: |
          # Get, then decode the GPG private key used to sign *.jar
          export ORG_GRADLE_PROJECT_signingKey=$(echo $GPG_SIGNING_KEY | base64 -d)
          export RELEASE_PASSWORD=$(echo $SONATYPE_PASSWORD)
          export RELEASE_USERNAME=$(echo $SONATYPE_USER)

          # publish jar to maven local so it can be found by dependents
          ./gradlew publishToMavenLocal

          # Publish *.jar
          ./gradlew publish

  workflow_complete:
    working_directory: ~/openlineage
    machine:
      image: ubuntu-2004:current
    steps:
      - run: echo "Complete"

workflows:
  release:
    # Only trigger CI job on release (=X.Y.Z) with possible (rcX)
    jobs:
      - release-client-java:
          filters:
            tags:
              only: /^[0-9]+(\.[0-9]+){2}(-rc\.[0-9]+)?$/
            branches:
              ignore: /.*/
          context: release
      - release-integration-spark:
          filters:
            tags:
              only: /^[0-9]+(\.[0-9]+){2}(-rc\.[0-9]+)?$/
            branches:
              ignore: /.*/
          context: release
          requires:
            - release-client-java
      - release-proxy-backend:
          filters:
            tags:
              only: /^[0-9]+(\.[0-9]+){2}(-rc\.[0-9]+)?$/
            branches:
              ignore: /.*/
          context: release
      - build-client-python:
          filters:
            tags:
              only: /^[0-9]+(\.[0-9]+){2}(-rc\.[0-9]+)?$/
            branches:
              ignore: /.*/
      - build-integration-common:
          filters:
            tags:
              only: /^[0-9]+(\.[0-9]+){2}(-rc\.[0-9]+)?$/
            branches:
              ignore: /.*/
      - build-integration-airflow:
          filters:
            tags:
              only: /^[0-9]+(\.[0-9]+){2}(-rc\.[0-9]+)?$/
            branches:
              ignore: /.*/
      - build-integration-dbt:
          filters:
            tags:
              only: /^[0-9]+(\.[0-9]+){2}(-rc\.[0-9]+)?$/
            branches:
              ignore: /.*/
      - build-integration-dagster:
          filters:
            tags:
              only: /^[0-9]+(\.[0-9]+){2}(-rc\.[0-9]+)?$/
            branches:
              ignore: /.*/
      - release-python:
          filters:
            tags:
              only: /^[0-9]+(\.[0-9]+){2}(-rc\.[0-9]+)?$/
            branches:
              ignore: /.*/
          context: release
          requires:
            - build-client-python
            - build-integration-common
            - build-integration-airflow
            - build-integration-dbt
            - build-integration-dagster<|MERGE_RESOLUTION|>--- conflicted
+++ resolved
@@ -351,16 +351,10 @@
     steps:
       - *checkout_project_root
       - *install_python_client
-<<<<<<< HEAD
-      - *install_integration_common
+      - install_integration_common:
+          install_parser: << parameters.install_parser >>
       - run: pip install -e .[dev,airflow-2] --constraint="https://raw.githubusercontent.com/apache/airflow/constraints-2.1.3/constraints-3.7.txt"
       - run: flake8 --exclude tests/integration
-=======
-      - install_integration_common:
-          install_parser: << parameters.install_parser >>
-      - run: pip install -e .[dev,airflow-2] --constraint="https://raw.githubusercontent.com/apache/airflow/constraints-2.1.4/constraints-3.7.txt"
-      - run: flake8 --exclude tests/integration,tests/failures
->>>>>>> 0c57b5a6
       - run: airflow db init
       - run: pytest --cov=openlineage --ignore tests/integration --ignore tests/test_openlineage_dag.py tests/
       - run: bash <(curl -s https://codecov.io/bash)
