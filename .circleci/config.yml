version: 2.1
orbs:
  gradle: circleci/gradle@2.2.0

checkout_project_root: &checkout_project_root
  # Override checkout path to project root (see: https://circleci.com/docs/2.0/configuration-reference/#checkout)
  checkout:
    path: ~/openlineage


install_integration_common: &install_integration_common
  run: (cd ~/openlineage/integration/common && pip install . --user)


install_python_client: &install_python_client
  run: (cd ~/openlineage/client/python && pip install . --user)


# Only trigger CI job on release (=X.Y.Z) with possible (rcX)
only-on-release: &only-on-release
  filters:
    tags:
      only: /^[0-9]+(\.[0-9]+){2}(-?rc[0-9]+)?$/
    branches:
      ignore: /.*/

only-on-main-without-release-tag: &only-on-main-without-release-tag
  filters:
    tags:
      ignore: /^[0-9]+(\.[0-9]+){2}(-?rc[0-9]+)?$/
    branches:
      only: main

jobs:
  test-client-python:
    working_directory: ~/openlineage/client/python
    docker:
      - image: circleci/python:3.6
    steps:
      - *checkout_project_root
      - run: pip install --user  -r test-requirements.txt
      - run: python -m flake8 --extend-ignore=F401
      - run: python -m pytest --cov=openlineage tests/
      - run: bash <(curl -s https://codecov.io/bash)

  build-client-python:
    working_directory: ~/openlineage/client/python
    docker:
      - image: circleci/python:3.6
    steps:
      - *checkout_project_root
      - run: python setup.py bdist_wheel
      - persist_to_workspace:
          root: .
          paths:
            - ./dist/*.tar.gz
            - ./dist/*.whl
  build-java-client:
    working_directory: ~/openlineage/client/java
    docker:
      - image: cimg/openjdk:11.0
    steps:
      - *checkout_project_root
      - run: |
          ./gradlew --no-daemon --stacktrace build

  release-java-client:
    working_directory: ~/openlineage/client/java
    docker:
      - image: cimg/openjdk:11.0
    steps:
      - *checkout_project_root
      - run: |
          # Get, then decode the GPG private key used to sign *.jar
          export ORG_GRADLE_PROJECT_signingKey=$(echo $GPG_SIGNING_KEY | base64 -d)
          # Publish *.jar
          ./gradlew publish

  release-integration-spark:
    working_directory: ~/openlineage/integration/spark
    docker:
      - image: circleci/openjdk:8-jdk
    steps:
      - *checkout_project_root
      - run: |
          # Get, then decode the GPG private key used to sign *.jar
          export ORG_GRADLE_PROJECT_signingKey=$(echo $GPG_SIGNING_KEY | base64 -d)
          # Publish *.jar
          ./gradlew publish

  build-integration-spark:
    working_directory: ~/openlineage/integration/spark
    docker:
      - image: circleci/openjdk:8-jdk
    steps:
      - *checkout_project_root
      - restore_cache:
          keys:
            - v1-integration-spark-{{ .Branch }}-{{ .Revision }}
            - v1-integration-spark-{{ .Branch }}
      - run: ./gradlew --no-daemon --stacktrace build
      - run:
          when: on_fail
          command: cat integration/spark/build/test-results/test/TEST-*.xml
      - run: ./gradlew --no-daemon jacocoTestReport
      - store_test_results:
          path: integration/spark/build/test-results/test
      - store_artifacts:
          path: build/reports/tests/test
          destination: test-report
      - save_cache:
          key: v1-integration-spark-{{ .Branch }}-{{ .Revision }}
          paths:
            - ~/.gradle

  test-integration-common:
    working_directory: ~/openlineage/integration/common
    docker:
      - image: circleci/python:3.6
    steps:
      - *checkout_project_root
      - *install_python_client
      - run: pip install -e .[dev]
      - run: flake8
      - run: pytest --cov=openlineage tests/
      - run: bash <(curl -s https://codecov.io/bash)

  build-integration-common:
    working_directory: ~/openlineage/integration/common
    docker:
      - image: circleci/python:3.6
    steps:
      - *checkout_project_root
      - run: python setup.py sdist bdist_wheel
      - persist_to_workspace:
          root: .
          paths:
            - ./dist/*.whl
            - ./dist/*.tar.gz

  integration-test-spark:
    working_directory: ~/openlineage/integration/spark
    machine: true
    environment:
      TESTCONTAINERS_RYUK_DISABLED: "true"
      JDK8_HOME: /usr/lib/jvm/java-8-openjdk-amd64
    steps:
      - *checkout_project_root
      - restore_cache:
          keys:
            - v1-integration-spark-{{ .Branch }}-{{ .Revision }}
            - v1-integration-spark-{{ .Branch }}
      - attach_workspace:
          at: .
      - run: ./gradlew --no-daemon --stacktrace integrationTest
      - run:
          when: on_fail
          command: cat integration/spark/build/test-results/integrationTests/TEST-*.xml
      - run: ./gradlew --no-daemon jacocoTestReport
      - store_test_results:
          path: integration/spark/build/test-results/integrationTests
      - store_artifacts:
          path: integration/spark/build/reports/tests/integrationTests
          destination: test-report
      - save_cache:
          key: v1-integration-spark-{{ .Branch }}-{{ .Revision }}
          paths:
            - ~/.gradle

  test-integration-airflow:
    working_directory: ~/openlineage/integration/airflow
    docker:
      - image: circleci/python:3.6
    steps:
      - *checkout_project_root
      - *install_python_client
      - *install_integration_common
      - run: pip install -e .[dev]
      - run: flake8 --exclude integration
      - run: airflow initdb
      - run: pytest --cov=openlineage tests/
      - run: bash <(curl -s https://codecov.io/bash)

  build-integration-airflow:
    working_directory: ~/openlineage/integration/airflow
    docker:
      - image: circleci/python:3.6
    steps:
      - *checkout_project_root
      - *install_integration_common
      - run: python setup.py sdist bdist_wheel
      - persist_to_workspace:
          root: .
          paths:
            - ./dist/*.whl
            - ./dist/*.tar.gz

  integration-test-airflow:
    working_directory: ~/openlineage/integration/
    machine: true
    steps:
      - *checkout_project_root
      - run: ../.circleci/get-docker-compose.sh
      - run: cp -r ../client/python python
      - run: docker build -f airflow/Dockerfile.tests -t openlineage-airflow-base .
      - run: ./airflow/tests/integration/docker/up.sh

  release-python:
    working_directory: ~/openlineage
    docker:
      - image: circleci/python:3.6
    steps:
      - *checkout_project_root
      - attach_workspace:
          at: .
      - run: pip install wheel twine
      - run: python -m twine upload --non-interactive --verbose --repository pypi dist/*

workflows:
  openlineage-build:
    jobs:
      - gradle/test:
          app_src_directory: client/java
      - test-client-python
      - test-integration-common
      - build-integration-spark
      - build-java-client
      - integration-test-spark:
          requires:
            - build-integration-spark
<<<<<<< HEAD

      #publish snapshots
      - release-java-client:
          name: publish-java-client-snapshot
          <<: *only-on-main-without-release-tag
          context: release
          requires:
            - build-java-client
      - release-integration-spark:
          name: publish-integration-spark-snapshot
          <<: *only-on-main-without-release-tag
          context: release
          requires:
            - integration-test-spark

=======
      - test-integration-airflow
      - integration-test-airflow:
          requires:
            - test-integration-airflow
>>>>>>> b84b9f35
  release:
    jobs:
      - build-client-python:
          <<: *only-on-release
      - build-integration-common:
          <<: *only-on-release
<<<<<<< HEAD
      - release-java-client:
          <<: *only-on-release
          context: release
      - release-integration-spark:
=======
      - build-integration-airflow:
          <<: *only-on-release
      - release-java:
>>>>>>> b84b9f35
          <<: *only-on-release
          context: release
      - release-python:
          <<: *only-on-release
          context: release
          requires:
            - build-client-python
            - build-integration-common<|MERGE_RESOLUTION|>--- conflicted
+++ resolved
@@ -228,7 +228,10 @@
       - integration-test-spark:
           requires:
             - build-integration-spark
-<<<<<<< HEAD
+      - test-integration-airflow
+      - integration-test-airflow:
+          requires:
+            - test-integration-airflow
 
       #publish snapshots
       - release-java-client:
@@ -244,28 +247,18 @@
           requires:
             - integration-test-spark
 
-=======
-      - test-integration-airflow
-      - integration-test-airflow:
-          requires:
-            - test-integration-airflow
->>>>>>> b84b9f35
   release:
     jobs:
       - build-client-python:
           <<: *only-on-release
       - build-integration-common:
           <<: *only-on-release
-<<<<<<< HEAD
+      - build-integration-airflow:
+          <<: *only-on-release
       - release-java-client:
           <<: *only-on-release
           context: release
       - release-integration-spark:
-=======
-      - build-integration-airflow:
-          <<: *only-on-release
-      - release-java:
->>>>>>> b84b9f35
           <<: *only-on-release
           context: release
       - release-python:
