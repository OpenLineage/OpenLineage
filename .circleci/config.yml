version: 2.1

setup: true

# the continuation orb is required to continue a pipeline based on
# the path of an updated fileset
orbs:
  continuation: circleci/continuation@0.2.0

jobs:
  # Determine the modules that have changed and trigger a series of workflow tasks as necessary.
  # We merge multiple workflows from files in the workflows subdirectory based on the changed
  # modules. A single module changed may require tests and builds in multiple downstream modules.
  # For example, a change to the python client requires building the airflow, common, and dagster
  # modules. Changing the spec requires building everything.
  # Note that we don't use the path-filtering orb because we require this dynamic combination of
  # workflows. The path-filtering orb will let us set some boolean parameters (e.g., airflow: true),
  # but we can't stitch together multiple workflows and create cross-workflow dependencies. E.g.,
  # it's possible to create a workflow for the python client and one for the airflow library, but we
  # can't create an airflow workflow and a python client workflow and have the airflow workflow
  # depend on the python client workflow if both boolean parameters happen to be true. We could
  # simply make each workflow include its dependencies, but then we'll end up with duplicate steps
  # (e.g., if the python client changes it triggers the airflow, common, and dagster modules;
  # including dependencies means that each module would run the python client tests).
  #
  # The workflow files in the subdirectory are yaml files that adhere to the schema of the worfklows
  # section of a circleci config.yml file. See the spec here: https://circleci.com/docs/2.0/configuration-reference/#workflows
  # In addition, each workflow should include a job called "workflow_complete". This workflow_complete
  # is defined as a no-op job in the continue_config.yml file. The job should have dependencies on
  # each required terminal step in the workflow. E.g., the Java workflow requires the Spark
  # integration test step which is the last required step in the workflow. All of the
  # workflow_complete jobs will be merged together so the final workflow will hava a single
  # workflow_complete job that depends on all of the required terminal steps in each executed
  # workflow
  determine_changed_modules:
    docker:
      - image: cimg/go:1.17.8
    steps:
      - checkout
      - run:
<<<<<<< HEAD
          when: on_fail
          command: cat integration/spark/build/test-results/integrationTest/TEST-*.xml
      - run: ./gradlew --no-daemon jacocoTestReport
      - store_test_results:
          path: integration/spark/build/test-results/integrationTest
      - store_artifacts:
          path: integration/spark/build/reports/tests/integrationTest
          destination: test-report
      - save_cache:
          key: v1-integration-spark-{{ .Branch }}-{{ .Revision }}
          paths:
            - ~/.gradle

  unit-test-integration-airflow-1:
    working_directory: ~/openlineage/integration/airflow
    docker:
      - image: circleci/python:3.6
    steps:
      - *checkout_project_root
      - *install_python_client
      - *install_integration_common
      - run: pip install --upgrade pip==20.2.4
      - run: pip install -e .[dev,airflow-1] --constraint="https://raw.githubusercontent.com/apache/airflow/constraints-1.10.15/constraints-3.6.txt"
      - run: flake8 --exclude integration
      - run: airflow initdb
      - run: pytest --cov=openlineage --ignore tests/integration tests/
      - run: bash <(curl -s https://codecov.io/bash)

  unit-test-integration-airflow-2:
    working_directory: ~/openlineage/integration/airflow
    docker:
      - image: circleci/python:3.6
    steps:
      - *checkout_project_root
      - *install_python_client
      - *install_integration_common
      - run: pip install -e .[dev,airflow-2] --constraint="https://raw.githubusercontent.com/apache/airflow/constraints-2.1.3/constraints-3.6.txt"
      - run: flake8 --exclude integration
      - run: airflow db init
      - run: pytest --cov=openlineage --ignore tests/integration --ignore tests/test_openlineage_dag.py tests/
      - run: bash <(curl -s https://codecov.io/bash)

  build-integration-airflow:
    working_directory: ~/openlineage/integration/airflow
    docker:
      - image: circleci/python:3.6
    <<: *param_build_tag
    steps:
      - *checkout_project_root
      - *install_python_client
      - *install_integration_common
      - run: python setup.py egg_info -b "<< parameters.build_tag >>" sdist bdist_wheel
      - persist_to_workspace:
          root: .
          paths:
            - ./dist/*.whl
            - ./dist/*.tar.gz

  integration-test-integration-airflow-1-10:
    working_directory: ~/openlineage/integration/
    machine: true
    steps:
      - *checkout_project_root
      - gcp-cli/install
      - gcp-cli/initialize
      - run: ../.circleci/get-docker-compose.sh
      - run: cp -r ../client/python python
      - run: docker build -f airflow/Dockerfile.tests -t openlineage-airflow-base .
      - run: ./airflow/tests/integration/docker/up.sh

  integration-test-integration-airflow:
    parameters:
      airflow-image:
        type: string
    working_directory: ~/openlineage/integration/
    machine: true
    steps:
      - *checkout_project_root
      - gcp-cli/install
      - gcp-cli/initialize
      - run: ../.circleci/get-docker-compose.sh
      - run: cp -r ../client/python python
      - run: docker build -f airflow/Dockerfile.tests -t openlineage-airflow-base .
      - run: AIRFLOW_IMAGE=<< parameters.airflow-image >> ./airflow/tests/integration/docker/up-2.sh


  publish-snapshot-python:
    working_directory: ~/openlineage
    docker:
      - image: circleci/python:3.6
    steps:
      - *checkout_project_root
      - attach_workspace:
          at: .
      - run: pip install wheel twine
      - run: python -m twine upload --non-interactive --verbose -u $ARTIFACTORY_USERNAME -p $ARTIFACTORY_PASSWORD --repository-url https://datakin.jfrog.io/artifactory/api/pypi/pypi-public-libs-release dist/*

  release-python:
    working_directory: ~/openlineage
    docker:
      - image: circleci/python:3.6
    steps:
      - *checkout_project_root
      - attach_workspace:
          at: .
      - run: pip install wheel twine
      - run: python -m twine upload --non-interactive --verbose --repository pypi dist/*

  publish-spec:
    working_directory: ~/openlineage
    docker:
      - image: cimg/base:2021.07
    steps:
      - *checkout_project_root
      - add_ssh_keys:
          fingerprints:
            - "1c:d1:da:e8:76:d7:f7:04:31:07:18:fd:55:ca:e1:2e"
      - run: spec/release.sh

  build-proxy-backend:
    working_directory: ~/openlineage/proxy
    docker:
      - image: cimg/openjdk:11.0
    steps:
      - *checkout_project_root
      - restore_cache:
          keys:
            - v1-proxy-{{ .Branch }}-{{ .Revision }}
            - v1-proxy-{{ .Branch }}
      - run: ./gradlew --no-daemon --stacktrace build
      - run: ./gradlew --no-daemon jacocoTestReport
      - run: bash <(curl -s https://codecov.io/bash)
      - store_test_results:
          path: proxy/build/test-results/test
      - store_artifacts:
          path: build/reports/tests/test
          destination: test-report
      - save_cache:
          key: v1-proxy-{{ .Branch }}-{{ .Revision }}
          paths:
            - ~/.gradle

  release-proxy-backend:
    working_directory: ~/openlineage/proxy
    docker:
      - image: cimg/openjdk:11.0
    steps:
      - *checkout_project_root
=======
          name: Install yq
          command: go install "github.com/mikefarah/yq/v4@latest"
>>>>>>> 4c201231
      - run: |
          # Based on the changed files (or if we are on the main branch), generate a yaml file with
          # a list of workflow files. Use those files to build a workflow with a union of all tasks

          function check_change () {
            MOD=$1
            shift
            if [ $(git diff --name-only main $MOD | wc -l) -gt 0 ]; then
              echo "Change found in $MOD"
              if [ "$1" == "*" ]; then
                ls -d $PWD/.circleci/workflows/* > workflow_files.txt
              else
                for ln in $@; do
                  echo "$PWD/.circleci/workflows/$ln" >> workflow_files.txt
                done
              fi
            fi
          }

          # If we are on the main branch, run all of the workflows
          if [ "$CIRCLE_BRANCH" == "main" ]; then
            ls -d $PWD/.circleci/workflows/* > workflow_files.txt
          else
            # Changes to the spec require all workflows to run
            check_change spec "*"

            check_change client/java/ openlineage-java.yml
            check_change integration/spark/ openlineage-java.yml
            check_change client/python/ openlineage-integration-python.yml openlineage-integration-dbt.yml openlineage-integration-dagster.yml openlineage-integration-airflow.yml
            check_change integration/common/ openlineage-integration-python.yml openlineage-integration-airflow.yml openlineage-integration-dbt.yml
            check_change integration/airflow/ openlineage-integration-python.yml openlineage-integration-airflow.yml
            check_change integration/dagster/ openlineage-integration-python.yml openlineage-integration-dagster.yml
            check_change integration/dbt/ openlineage-integration-python.yml openlineage-integration-dbt.yml
            check_change proxy openlineage-proxy.yml
          fi
          touch workflow_files.txt
          FILES=$(sort workflow_files.txt | uniq | tr "\n" " ")
            
          # If no changes, generate a no-op build
          if [ "$FILES" == "" ]; then
            echo '{"workflows": {"no-op": {"jobs": ["workflow_complete"]}}}' | yq -P eval-all '. as $wf ireduce({}; . * $wf)' .circleci/continue_config.yml - > complete_config.yml
          else
            # yq eval-all the workflow files specified in the workflow_files.txt file.
            # Collect all the jobs from each workflow except for the "workflow_complete" job and
            # create a union of all jobs.
            # Collect the "workflow_complete" job from each workflow and concatenate the "requires"
            # section of each and create a single "workflow_complete" job that is the union of all.
            # The output of this is a circleci configuration with a single workflow called "build"
            # that contains the union of all jobs plus the "workflow_complete" job that depends on
            # all required jobs.
            #
            # This configuration is piped into yq along with the continue_config.yml file and the
            # union of the two files is output to complete_config.yml

            yq eval-all '.workflows | . as $wf ireduce({}; . * $wf) |
                (map(.jobs[] | select(has("workflow_complete") | not)) | . as $item ireduce ([]; (. *+ $item) ))
                + [(map(.jobs[] | select(has("workflow_complete"))) | .[] as $item ireduce ({}; . *+ $item))] | {"workflows": {"build": {"jobs": .}}}' $FILES | \
            yq eval-all '. as $wf ireduce({}; . * $wf)' .circleci/continue_config.yml - > complete_config.yml
          fi
      - continuation/continue:
          configuration_path: complete_config.yml

workflows:
<<<<<<< HEAD
  openlineage:
    jobs:
      - build-client-java
      - publish-snapshot-client-java:
          <<: *only_on_main
          context: release
          requires:
            - build-client-java
      - build-integration-spark:
          matrix:
            parameters:
              spark-version: [ '2.4.1', '3.1.2' ]
      - integration-test-integration-spark:
          matrix:
            parameters:
              spark-version: [ '2.4.1', '3.1.2' ]
          requires:
            - build-integration-spark
      - publish-snapshot-integration-spark:
          <<: *only_on_main
          context: release
          requires:
            - integration-test-integration-spark
      - unit-test-client-python
      - build-client-python:
          <<: *only_on_main
          build_tag: ".dev<< pipeline.number >>"
          requires:
            - unit-test-client-python
      - unit-test-integration-common
      - build-integration-common:
          <<: *only_on_main
          build_tag: ".dev<< pipeline.number >>"
          requires:
            - unit-test-integration-common
      - unit-test-integration-airflow-1
      - unit-test-integration-airflow-2
      - integration-test-integration-airflow-1-10:
          context: integration-tests
          requires:
            - unit-test-integration-airflow-1
            - unit-test-integration-common
            - unit-test-client-python
          filters:
            branches:
              ignore: /pull\/[0-9]+/
      - integration-test-integration-airflow:
          matrix:
            parameters:
              airflow-image: ['apache/airflow:2.1.3', 'apache/airflow:2.2.3', 'gcr.io/speedy-vim-308516/apache/airflow:latest']
          context: integration-tests
          requires:
            - unit-test-integration-airflow-2
            - unit-test-integration-common
            - unit-test-client-python
          filters:
            branches:
              ignore: /pull\/[0-9]+/
      - build-integration-airflow:
          <<: *only_on_main
          build_tag: ".dev<< pipeline.number >>"
          requires:
            - integration-test-integration-airflow
      - build-integration-dbt:
          <<: *only_on_main
          build_tag: ".dev<< pipeline.number >>"
      - publish-snapshot-python:
          <<: *only_on_main
          context: release
          requires:
            - build-client-python
            - build-integration-common
            - build-integration-airflow
            - build-integration-dbt
      - publish-spec:
          <<: *only_on_main
          context: release
      - build-proxy-backend
  release:
=======
  schedule_workflow:
>>>>>>> 4c201231
    jobs:
      - determine_changed_modules<|MERGE_RESOLUTION|>--- conflicted
+++ resolved
@@ -38,159 +38,8 @@
     steps:
       - checkout
       - run:
-<<<<<<< HEAD
-          when: on_fail
-          command: cat integration/spark/build/test-results/integrationTest/TEST-*.xml
-      - run: ./gradlew --no-daemon jacocoTestReport
-      - store_test_results:
-          path: integration/spark/build/test-results/integrationTest
-      - store_artifacts:
-          path: integration/spark/build/reports/tests/integrationTest
-          destination: test-report
-      - save_cache:
-          key: v1-integration-spark-{{ .Branch }}-{{ .Revision }}
-          paths:
-            - ~/.gradle
-
-  unit-test-integration-airflow-1:
-    working_directory: ~/openlineage/integration/airflow
-    docker:
-      - image: circleci/python:3.6
-    steps:
-      - *checkout_project_root
-      - *install_python_client
-      - *install_integration_common
-      - run: pip install --upgrade pip==20.2.4
-      - run: pip install -e .[dev,airflow-1] --constraint="https://raw.githubusercontent.com/apache/airflow/constraints-1.10.15/constraints-3.6.txt"
-      - run: flake8 --exclude integration
-      - run: airflow initdb
-      - run: pytest --cov=openlineage --ignore tests/integration tests/
-      - run: bash <(curl -s https://codecov.io/bash)
-
-  unit-test-integration-airflow-2:
-    working_directory: ~/openlineage/integration/airflow
-    docker:
-      - image: circleci/python:3.6
-    steps:
-      - *checkout_project_root
-      - *install_python_client
-      - *install_integration_common
-      - run: pip install -e .[dev,airflow-2] --constraint="https://raw.githubusercontent.com/apache/airflow/constraints-2.1.3/constraints-3.6.txt"
-      - run: flake8 --exclude integration
-      - run: airflow db init
-      - run: pytest --cov=openlineage --ignore tests/integration --ignore tests/test_openlineage_dag.py tests/
-      - run: bash <(curl -s https://codecov.io/bash)
-
-  build-integration-airflow:
-    working_directory: ~/openlineage/integration/airflow
-    docker:
-      - image: circleci/python:3.6
-    <<: *param_build_tag
-    steps:
-      - *checkout_project_root
-      - *install_python_client
-      - *install_integration_common
-      - run: python setup.py egg_info -b "<< parameters.build_tag >>" sdist bdist_wheel
-      - persist_to_workspace:
-          root: .
-          paths:
-            - ./dist/*.whl
-            - ./dist/*.tar.gz
-
-  integration-test-integration-airflow-1-10:
-    working_directory: ~/openlineage/integration/
-    machine: true
-    steps:
-      - *checkout_project_root
-      - gcp-cli/install
-      - gcp-cli/initialize
-      - run: ../.circleci/get-docker-compose.sh
-      - run: cp -r ../client/python python
-      - run: docker build -f airflow/Dockerfile.tests -t openlineage-airflow-base .
-      - run: ./airflow/tests/integration/docker/up.sh
-
-  integration-test-integration-airflow:
-    parameters:
-      airflow-image:
-        type: string
-    working_directory: ~/openlineage/integration/
-    machine: true
-    steps:
-      - *checkout_project_root
-      - gcp-cli/install
-      - gcp-cli/initialize
-      - run: ../.circleci/get-docker-compose.sh
-      - run: cp -r ../client/python python
-      - run: docker build -f airflow/Dockerfile.tests -t openlineage-airflow-base .
-      - run: AIRFLOW_IMAGE=<< parameters.airflow-image >> ./airflow/tests/integration/docker/up-2.sh
-
-
-  publish-snapshot-python:
-    working_directory: ~/openlineage
-    docker:
-      - image: circleci/python:3.6
-    steps:
-      - *checkout_project_root
-      - attach_workspace:
-          at: .
-      - run: pip install wheel twine
-      - run: python -m twine upload --non-interactive --verbose -u $ARTIFACTORY_USERNAME -p $ARTIFACTORY_PASSWORD --repository-url https://datakin.jfrog.io/artifactory/api/pypi/pypi-public-libs-release dist/*
-
-  release-python:
-    working_directory: ~/openlineage
-    docker:
-      - image: circleci/python:3.6
-    steps:
-      - *checkout_project_root
-      - attach_workspace:
-          at: .
-      - run: pip install wheel twine
-      - run: python -m twine upload --non-interactive --verbose --repository pypi dist/*
-
-  publish-spec:
-    working_directory: ~/openlineage
-    docker:
-      - image: cimg/base:2021.07
-    steps:
-      - *checkout_project_root
-      - add_ssh_keys:
-          fingerprints:
-            - "1c:d1:da:e8:76:d7:f7:04:31:07:18:fd:55:ca:e1:2e"
-      - run: spec/release.sh
-
-  build-proxy-backend:
-    working_directory: ~/openlineage/proxy
-    docker:
-      - image: cimg/openjdk:11.0
-    steps:
-      - *checkout_project_root
-      - restore_cache:
-          keys:
-            - v1-proxy-{{ .Branch }}-{{ .Revision }}
-            - v1-proxy-{{ .Branch }}
-      - run: ./gradlew --no-daemon --stacktrace build
-      - run: ./gradlew --no-daemon jacocoTestReport
-      - run: bash <(curl -s https://codecov.io/bash)
-      - store_test_results:
-          path: proxy/build/test-results/test
-      - store_artifacts:
-          path: build/reports/tests/test
-          destination: test-report
-      - save_cache:
-          key: v1-proxy-{{ .Branch }}-{{ .Revision }}
-          paths:
-            - ~/.gradle
-
-  release-proxy-backend:
-    working_directory: ~/openlineage/proxy
-    docker:
-      - image: cimg/openjdk:11.0
-    steps:
-      - *checkout_project_root
-=======
           name: Install yq
           command: go install "github.com/mikefarah/yq/v4@latest"
->>>>>>> 4c201231
       - run: |
           # Based on the changed files (or if we are on the main branch), generate a yaml file with
           # a list of workflow files. Use those files to build a workflow with a union of all tasks
@@ -254,88 +103,6 @@
           configuration_path: complete_config.yml
 
 workflows:
-<<<<<<< HEAD
-  openlineage:
-    jobs:
-      - build-client-java
-      - publish-snapshot-client-java:
-          <<: *only_on_main
-          context: release
-          requires:
-            - build-client-java
-      - build-integration-spark:
-          matrix:
-            parameters:
-              spark-version: [ '2.4.1', '3.1.2' ]
-      - integration-test-integration-spark:
-          matrix:
-            parameters:
-              spark-version: [ '2.4.1', '3.1.2' ]
-          requires:
-            - build-integration-spark
-      - publish-snapshot-integration-spark:
-          <<: *only_on_main
-          context: release
-          requires:
-            - integration-test-integration-spark
-      - unit-test-client-python
-      - build-client-python:
-          <<: *only_on_main
-          build_tag: ".dev<< pipeline.number >>"
-          requires:
-            - unit-test-client-python
-      - unit-test-integration-common
-      - build-integration-common:
-          <<: *only_on_main
-          build_tag: ".dev<< pipeline.number >>"
-          requires:
-            - unit-test-integration-common
-      - unit-test-integration-airflow-1
-      - unit-test-integration-airflow-2
-      - integration-test-integration-airflow-1-10:
-          context: integration-tests
-          requires:
-            - unit-test-integration-airflow-1
-            - unit-test-integration-common
-            - unit-test-client-python
-          filters:
-            branches:
-              ignore: /pull\/[0-9]+/
-      - integration-test-integration-airflow:
-          matrix:
-            parameters:
-              airflow-image: ['apache/airflow:2.1.3', 'apache/airflow:2.2.3', 'gcr.io/speedy-vim-308516/apache/airflow:latest']
-          context: integration-tests
-          requires:
-            - unit-test-integration-airflow-2
-            - unit-test-integration-common
-            - unit-test-client-python
-          filters:
-            branches:
-              ignore: /pull\/[0-9]+/
-      - build-integration-airflow:
-          <<: *only_on_main
-          build_tag: ".dev<< pipeline.number >>"
-          requires:
-            - integration-test-integration-airflow
-      - build-integration-dbt:
-          <<: *only_on_main
-          build_tag: ".dev<< pipeline.number >>"
-      - publish-snapshot-python:
-          <<: *only_on_main
-          context: release
-          requires:
-            - build-client-python
-            - build-integration-common
-            - build-integration-airflow
-            - build-integration-dbt
-      - publish-spec:
-          <<: *only_on_main
-          context: release
-      - build-proxy-backend
-  release:
-=======
   schedule_workflow:
->>>>>>> 4c201231
     jobs:
       - determine_changed_modules