# OpenLineage Spec

## Specification

The specification for OpenLineage is formalized as a JsonSchema [OpenLineage.json](OpenLineage.json).
An OpenAPI spec is also provided for HTTP based implementations: [OpenLineage.yml](OpenLineage.yml)
The documentation is published at: https://openlineage.github.io/
It allows extensions to the spec using `Custom Facets` as described in this document.

## Core concepts

### Core Lineage Model

![Open Lineage model](OpenLineageModel.svg)

- **Run Event**: an event describing an observed state of a job run. It is required to at least send a START event and a COMPLETE/FAIL/ABORT event. Additional events are optional.

- **Job**: a process definition that consumes and produces datasets (defined as its inputs and outputs). It is [identified by a unique name within a namespace](Naming.md#Jobs) (which is assigned to the scheduler starting the jobs). The *Job* evolves over time and this change is captured when the job runs.

- **Dataset**: an abstract representation of data. It has a [unique name within the datasource namespace](Naming.md#Datasets) derived from its physical location (for example db.host.database.schema.table). Typically, a *Dataset* changes when a job writing to it completes. Similarly to the *Job* and *Run* distinction, metadata that is more static from run to run is captured in a DatasetFacet (for example, the schema that does not change every run), what changes every *Run* is captured as an *InputFacet* or an *OutputFacet* (for example, what subset of the data set was read or written, like a time partition).

- **Run**: An instance of a running job with a start and completion (or failure) time. A run is identified by a globally unique ID relative to its job definition. A run ID **must** be an [UUID](https://datatracker.ietf.org/doc/html/rfc4122).

- **Facet**: A piece of metadata attached to one of the entities defined above.

example:
Here is an example of a simple start run event not adding any facet information:
```
{
  "eventType": "START",
  "eventTime": "2020-12-09T23:37:31.081Z",
  "run": {
    "runId": "3b452093-782c-4ef2-9c0c-aafe2aa6f34d",
  },
  "job": {
    "namespace": "my-scheduler-namespace",
    "name": "myjob.mytask",
  },
  "inputs": [
    {
      "namespace": "my-datasource-namespace",
      "name": "instance.schema.table",
    }
  ],
  "outputs": [
    {
      "namespace": "my-datasource-namespace",
      "name": "instance.schema.output_table",
    }
  ],
  "producer": "https://github.com/OpenLineage/OpenLineage/blob/v1-0-0/client",
  "schemaURL": "https://openlineage.io/spec/1-0-0/OpenLineage.json#/definitions/RunEvent"
}
```

### Lifecycle

The OpenLineage API defines events to capture the lifecycle of a *Run* for a given *Job*.
When a *job* is being *run*, we capture metadata by sending run events when the state of the job transitions to a different state.
We might observe different aspects of the job run at different stages. This means that different metadata might be collected in each event during the lifecycle of a run.
All metadata is additive. for example, if more inputs or outputs are detected as the job is running we might send additional events specifically for those datasets without re-emitting previously observed inputs or outputs.
Example:
 - When the run starts, we collect the following Metadata:
    - Run Id
    - Job id
    - eventType: START
    - event time
    - source location and version (ex: git sha)
    - If known: Job inputs and outputs. (input schema, ...)
 - When the run completes:
    - Run Id
    - Job id
    - eventType: COMPLETE
    - event time
    - Output datasets schema (and other metadata).

### Facets

Facets are pieces of metadata that can be attached to the core entities:
- Run
- Job
- Dataset (Inputs or Outputs)

A facet is an atomic piece of metadata identified by its name. This means that emitting a new facet with the same name for the same entity replaces the previous facet instance for that entity entirely). It is defined as a JSON object that can be either part of the spec or custom facets defined in a different project.


Custom facets must use a distinct prefix named after the project defining them to avoid collision with standard facets defined in the [OpenLineage.json](OpenLineage.json) spec.
They have a \_schemaURL field pointing to the corresponding version of the facet schema (as a JSONPointer: [$ref URL location](https://swagger.io/docs/specification/using-ref/) ).

Example: https://raw.githubusercontent.com/OpenLineage/OpenLineage/main/spec/OpenLineage.json#/definitions/MyCustomJobFacet

The versioned URL must be an immutable pointer to the version of the facet schema. For example, it should include a tag of a git sha and not a branch name. This should also be a canonical URL. There should be only one URL used for a given version of a schema.

Custom facets can be promoted to the standard by including them in the spec.

#### Custom Facet Naming

Naming of custom facets should follow pattern `{prefix}{name}{entity}Facet` PascalCased.  
Prefix must be distinct identifier named after the project defining them to avoid colision with standard facets defined in the [OpenLineage.json](OpenLineage.json) spec.
Entity is the core entity for which the facet is attached.

When attached to core entity, the key should follow pattern `{prefix}_{name}`, where both prefix and name follow snakeCase pattern. 

Example of valid name is `BigQueryStatisticsJobFacet` and it's key `bigQuery_statistics`.

### Standard Facets

#### Run Facets

- **nominalTime**: Captures the time this run is scheduled for. This is a typical usage for time based scheduled job. The job has a nominal schedule time that will be different from the actual time it is running at.

- **parent**: Captures the parent job and Run when the run was spawn from a parent run. For example in the case of Airflow, there's a run for the DAG that then spawns runs for individual tasks that would refer to the parent run as the DAG run. Similarly when a SparkOperator starts a Spark job, this creates a separate run that refers to the task run as its parent.

- **errorMessage**: Captures potential error message, programming language - and optionally stack trace - with which the run failed. 

#### Job Facets

- **sourceCodeLocation**: Captures the source code location and version (example: git sha) of the job.

- **sourceCode**: Captures language (ex. python) and actual source code of the job.

- **sql**: Capture the SQL query if this job is a SQL query.

- **ownership**: Captures the owners of the job

#### Dataset Facets

- **schema**: Captures the schema of the dataset

- **dataSource**: Captures the Database instance containing this datasets (ex: Database schema. Object store bucket, ...)

- **lifecycleStateChange**: Captures the lifecycle states of the dataset like: alter, create, drop, overwrite, rename, truncate.

- **version**: Captures the dataset version when versioning is defined by database (ex. Iceberg snapshot ID)

<<<<<<< HEAD
- **ownership**: Captures the owners of the dataset
=======
- **columnLineage**: Captures the column-level lineage
>>>>>>> 781b46a1

#### Input Dataset Facets

- **dataQualityMetrics**: Captures dataset level and column level data quality metrics when scanning a dataset whith a DataQuality library (row count, byte size, null count, distinct count, average, min, max, quantiles).

- **dataQualityAssertions**: Captures the result of running data tests on dataset or its columns.

#### Output Dataset Facets
- **outputStatistics**: Captures the size of the output written to a dataset (row count and byte size).
<|MERGE_RESOLUTION|>--- conflicted
+++ resolved
@@ -133,11 +133,9 @@
 
 - **version**: Captures the dataset version when versioning is defined by database (ex. Iceberg snapshot ID)
 
-<<<<<<< HEAD
+- **columnLineage**: Captures the column-level lineage
+
 - **ownership**: Captures the owners of the dataset
-=======
-- **columnLineage**: Captures the column-level lineage
->>>>>>> 781b46a1
 
 #### Input Dataset Facets
 
