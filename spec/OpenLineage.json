{
<<<<<<< HEAD
    "$schema": "https://json-schema.org/draft/2020-12/schema",
    "definitions": {
        "RunEvent": {
            "type": "object",
            "properties": {
                "eventType": {
                    "description": "the current transition of the run state. It is required to issue 1 START event and 1 of [ COMPLETE, ABORT, FAIL ] event per run. Additional events with OTHER eventType can be added to the same run. For example to send additional metadata after the run is complete",
                    "type": "string",
                    "enum": [
                        "START",
                        "COMPLETE",
                        "ABORT",
                        "FAIL",
                        "OTHER"
                    ],
                    "example": "START|COMPLETE|ABORT|FAIL|OTHER"
                },
                "eventTime": {
                    "description": "the time the event occurred at",
                    "type": "string",
                    "format": "date-time"
                },
                "run": {
                    "$ref": "#/definitions/Run"
                },
                "job": {
                    "$ref": "#/definitions/Job"
                },
                "inputs": {
                    "description": "The set of **input** datasets.",
                    "type": "array",
                    "items": {
                        "$ref": "#/definitions/InputDataset"
                    }
                },
                "outputs": {
                    "description": "The set of **output** datasets.",
                    "type": "array",
                    "items": {
                        "$ref": "#/definitions/OutputDataset"
                    }
                },
                "producer": {
                    "description": "URI identifying the producer of this metadata. For example this could be a git url with a given tag or sha",
                    "type": "string",
                    "format": "uri",
                    "example": "https://github.com/OpenLineage/OpenLineage/blob/v1-0-0/client"
                }
=======
  "$schema": "https://json-schema.org/draft/2020-12/schema",
  "$id": "https://openlineage.io/spec/1-0-1/OpenLineage.json",
  "definitions": {
    "RunEvent": {
      "type": "object",
      "properties": {
        "eventType": {
          "description": "the current transition of the run state. It is required to issue 1 START event and 1 of [ COMPLETE, ABORT, FAIL ] event per run. Additional events with OTHER eventType can be added to the same run. For example to send additional metadata after the run is complete",
          "type": "string",
          "enum": [
            "START",
            "COMPLETE",
            "ABORT",
            "FAIL",
            "OTHER"
          ],
          "example": "START|COMPLETE|ABORT|FAIL|OTHER"
        },
        "eventTime": {
          "description": "the time the event occured at",
          "type": "string",
          "format": "date-time"
        },
        "run": {
          "$ref": "#/definitions/Run"
        },
        "job": {
          "$ref": "#/definitions/Job"
        },
        "inputs": {
          "description": "The set of **input** datasets.",
          "type": "array",
          "items": {
            "$ref": "#/definitions/InputDataset"
          }
        },
        "outputs": {
          "description": "The set of **output** datasets.",
          "type": "array",
          "items": {
            "$ref": "#/definitions/OutputDataset"
          }
        },
        "producer": {
          "description": "URI identifying the producer of this metadata. For example this could be a git url with a given tag or sha",
          "type": "string",
          "format": "uri",
          "example": "https://github.com/OpenLineage/OpenLineage/blob/v1-0-0/client"
        },
        "schemaURL": {
          "description": "The JSON Pointer (https://tools.ietf.org/html/rfc6901) URL to the corresponding version of the schema definition for this RunEvent",
          "type": "string",
          "format": "uri",
          "example": "https://openlineage.io/spec/0-0-1/OpenLineage.json"
        }
      },
      "required": [
        "run",
        "job",
        "eventTime",
        "producer",
        "schemaURL"
      ]
    },
    "Run": {
      "type": "object",
      "properties": {
        "runId": {
          "description": "The globally unique ID of the run associated with the job.",
          "type": "string",
          "format": "uuid"
        },
        "facets": {
          "description": "The run facets.",
          "type": "object",
          "properties": {
            "nominalTime": {
              "$ref": "#/definitions/NominalTimeRunFacet"
            },
            "parent": {
              "$ref": "#/definitions/ParentRunFacet"
            }
          },
          "additionalProperties": {
            "$ref": "#/definitions/CustomFacet"
          }
        }
      },
      "required": [
        "runId"
      ]
    },
    "Job": {
      "type": "object",
      "properties": {
        "namespace": {
          "description": "The namespace containing that job",
          "type": "string",
          "example": "my-scheduler-namespace"
        },
        "name": {
          "description": "The unique name for that job within that namespace",
          "type": "string",
          "example": "myjob.mytask"
        },
        "facets": {
          "description": "The job facets.",
          "type": "object",
          "properties": {
            "documentation": {
              "$ref": "#/definitions/DocumentationJobFacet"
            },
            "sourceCodeLocation": {
              "$ref": "#/definitions/SourceCodeLocationJobFacet"
            },
            "sql": {
              "$ref": "#/definitions/SQLJobFacet"
            }
          },
          "additionalProperties": {
            "$ref": "#/definitions/CustomFacet"
          }
        }
      },
      "required": [
        "namespace",
        "name"
      ]
    },
    "InputDataset": {
      "description": "An input dataset",
      "type": "object",
      "allOf": [
        { "$ref": "#/definitions/Dataset" },
        {
          "type": "object",
          "properties": {
            "inputFacets": {
              "description": "The input facets for this dataset.",
              "type": "object",
              "properties": {
                "dataQualityMetrics" : {
                  "$ref": "#/definitions/DataQualityMetricsInputDatasetFacet"
                },
                "dataQualityAssertions": {
                  "$ref": "#/definitions/DataQualityAssertionsDatasetFacet"
                }
              },
              "additionalProperties": {
                "$ref": "#/definitions/CustomFacet"
              }
            }
          }
        }
      ]
    },
    "OutputDataset": {
      "description": "An output dataset",
      "type": "object",
      "allOf": [
        { "$ref": "#/definitions/Dataset" },
        {
          "type": "object",
          "properties": {
            "outputFacets": {
              "description": "The output facets for this dataset",
              "type": "object",
              "properties": {
                "outputStatistics": {
                  "$ref": "#/definitions/OutputStatisticsOutputDatasetFacet"
                }
              },
              "additionalProperties": {
                "$ref": "#/definitions/CustomFacet"
              }
            }
          }
        }
      ]
    },
    "Dataset": {
      "type": "object",
      "properties": {
        "namespace": {
          "description": "The namespace containing that dataset",
          "type": "string",
          "example": "my-datasource-namespace"
        },
        "name": {
          "description": "The unique name for that dataset within that namespace",
          "type": "string",
          "example": "instance.schema.table"
        },
        "facets": {
          "description": "The facets for this dataset",
          "type": "object",
          "properties": {
            "documentation": {
              "$ref": "#/definitions/DocumentationDatasetFacet"
            },
            "schema": {
              "$ref": "#/definitions/SchemaDatasetFacet"
            },
            "dataSource": {
              "$ref": "#/definitions/DatasourceDatasetFacet"
            }
          },
          "additionalProperties": {
            "$ref": "#/definitions/CustomFacet"
          }
        }
      },
      "required": [
        "namespace",
        "name"
      ]
    },

    "BaseFacet": {
      "description": "all fields of the base facet are prefixed with _ to avoid name conflicts in facets",
      "type": "object",
      "properties": {
        "_producer": {
          "description": "URI identifying the producer of this metadata. For example this could be a git url with a given tag or sha",
          "type": "string",
          "format": "uri",
          "example": "https://github.com/OpenLineage/OpenLineage/blob/v1-0-0/client"
        },
        "_schemaURL": {
          "description": "The JSON Pointer (https://tools.ietf.org/html/rfc6901) URL to the corresponding version of the schema definition for this facet",
          "type": "string",
          "format": "uri",
          "example": "https://openlineage.io/spec/0-0-1/OpenLineage.json#/definitions/BaseFacet"
        }
      },
      "required": [
        "_producer",
        "_schemaURL"
      ]
    },

    "CustomFacet": {
      "description": "a Custom Facet is defined is a separate spec. field must not start with _",
      "type": "object",
      "allOf": [
        {
          "$ref": "#/definitions/BaseFacet"
        },
        {
          "type": "object",
          "additionalProperties": true
        }
      ]
    },

    "NominalTimeRunFacet": {
      "allOf": [
        {
          "$ref": "#/definitions/BaseFacet"
        },
        {
          "type": "object",
          "properties": {
            "nominalStartTime": {
              "description": "An [ISO-8601](https://en.wikipedia.org/wiki/ISO_8601) timestamp representing the nominal start time (included) of the run. AKA the schedule time",
              "type": "string",
              "format": "date-time",
              "example": "2020-12-17T03:00:00.000Z"
>>>>>>> e07e13af
            },
            "required": [
                "run",
                "job",
                "eventTime",
                "producer"
            ]
        },
        "Run": {
            "type": "object",
            "properties": {
                "runId": {
                    "description": "The globally unique ID of the run associated with the job.",
                    "type": "string",
                    "format": "uuid"
                },
                "facets": {
                    "description": "The run facets.",
                    "type": "object",
                    "additionalProperties": {
                        "$ref": "#/definitions/RunFacet"
                    }
                }
            },
            "required": [
                "runId"
            ]
        },
        "RunFacet": {
            "description": "A Run Facet",
            "type": "object",
            "allOf": [
                {
                    "$ref": "#/definitions/BaseFacet"
                },
                {
                    "type": "object",
                    "additionalProperties": true
                }
            ]
        },
        "Job": {
            "type": "object",
            "properties": {
                "namespace": {
                    "description": "The namespace containing that job",
                    "type": "string",
                    "example": "my-scheduler-namespace"
                },
                "name": {
                    "description": "The unique name for that job within that namespace",
                    "type": "string",
                    "example": "myjob.mytask"
                },
                "facets": {
                    "description": "The job facets.",
                    "type": "object",
                    "additionalProperties": {
                        "$ref": "#/definitions/JobFacet"
                    }
                }
            },
            "required": [
                "namespace",
                "name"
<<<<<<< HEAD
            ]
        },
        "JobFacet": {
            "description": "A Job Facet",
            "type": "object",
            "allOf": [
                {
                    "$ref": "#/definitions/BaseFacet"
                }
            ]
        },
        "InputDataset": {
            "description": "An input dataset",
            "type": "object",
            "allOf": [
                {
                    "$ref": "#/definitions/Dataset"
                },
                {
                    "type": "object",
                    "properties": {
                        "inputFacets": {
                            "description": "The input facets for this dataset.",
                            "type": "object",
                            "properties": {},
                            "additionalProperties": {
                                "$ref": "#/definitions/InputDatasetFacet"
                            }
                        }
                    }
                }
            ]
        },
        "InputDatasetFacet": {
            "description": "An Input Dataset Facet",
            "type": "object",
            "allOf": [
                {
                    "$ref": "#/definitions/BaseFacet"
                }
            ]
        },
        "OutputDataset": {
            "description": "An output dataset",
            "type": "object",
            "allOf": [
                {
                    "$ref": "#/definitions/Dataset"
                },
                {
                    "type": "object",
                    "properties": {
                        "outputFacets": {
                            "description": "The output facets for this dataset",
                            "type": "object",
                            "properties": {},
                            "additionalProperties": {
                                "$ref": "#/definitions/OutputDatasetFacet"
                            }
                        }
                    }
                }
            ]
        },
        "OutputDatasetFacet": {
            "description": "An Output Dataset Facet",
            "type": "object",
            "allOf": [
                {
                    "$ref": "#/definitions/BaseFacet"
                }
            ]
=======
              ]
            }
          },
          "required": [
            "run",
            "job"
          ]
        }
      ],
      "type": "object"
    },

    "DocumentationJobFacet": {
      "allOf": [
        {
          "$ref": "#/definitions/BaseFacet"
        },
        {
          "type": "object",
          "properties": {
            "description": {
              "description": "The description of the job.",
              "type": "string"
            }
          },
          "required": [
            "description"
          ]
        }
      ],
      "type": "object"
    },
    "SourceCodeLocationJobFacet": {
      "allOf": [
        {
          "$ref": "#/definitions/BaseFacet"
        },
        {
          "type": "object",
          "properties": {
            "type": {
              "type": "string",
              "description": "the source control system",
              "example":"git|svn"
            },
            "url": {
              "type": "string",
              "description": "the full http URL to locate the file",
              "format": "uri",
              "example": "https://github.com/MarquezProject/marquez-airflow-quickstart/blob/693e35482bc2e526ced2b5f9f76ef83dec6ec691/dags/dummy_example.py"
            },
            "repoUrl": {
              "type": "string",
              "description": "the URL to the repository",
              "example": "git@github.com:{org}/{repo}.git or https://github.com/{org}/{repo}.git|svn://<your_ip>/<repository_name>"
            },
            "path": {
              "type": "string",
              "description": "the path in the repo containing the source files",
              "example": "path/to/my/dags"
            },
            "version": {
              "type": "string",
              "description": "the current version deployed (not a branch name, the actual unique version)",
              "example": "git: the git sha | Svn: the revision number"
            },
            "tag": {
              "type": "string",
              "description": "optional tag name"
            },
            "branch": {
              "type": "string",
              "description": "optional branch name"
            }
          },
          "required": [
            "type", "url"
          ]
        }
      ],
      "type": "object"
    },
    "SQLJobFacet": {
      "allOf": [
        {
          "$ref": "#/definitions/BaseFacet"
        },
        {
          "type": "object",
          "properties": {
            "query": {
              "type": "string",
              "example": "SELECT * FROM foo"
            }
          },
          "required": [
            "query"
          ]
        }
      ],
      "type": "object"
    },
    "OutputStatisticsOutputDatasetFacet": {
      "allOf": [
        {
          "$ref": "#/definitions/BaseFacet"
        },
        {
          "type": "object",
          "properties": {
            "rowCount": {
              "description": "The number of rows written to the dataset",
              "type": "integer"
            },
            "size": {
              "description": "The size in bytes written to the dataset",
              "type": "integer"
            }
          },
          "required": [
            "rowCount"
          ]
        }
      ]
    },
    "DataQualityAssertionsDatasetFacet": {
      "description": "list of tests performed on dataset or dataset columns, and their results",
      "allOf": [
        {
          "$ref": "#/definitions/BaseFacet"
        },
        {
          "type": "object",
          "required": ["assertions"],
          "properties": {
            "assertions": {
              "type": "array",
              "items": {
                "type": "object",
                "properties": {
                  "assertion": {
                    "type": "string",
                    "description": "Type of expectation test that dataset is subjected to",
                    "example":  "not_null"
                  },
                  "success": {"type":  "boolean"},
                  "column": {
                    "type":  "string",
                    "description": "Column that expectation is testing. It should match the name provided in SchemaDatasetFacet. If column field is empty, then expectation refers to whole dataset.",
                    "example":  "id"
                  }
                },
                "required": ["assertion", "success"]
              }
            }
          }
        }
      ],
      "type": "object"
    },
    "DataQualityMetricsInputDatasetFacet": {
      "allOf": [
        {
          "$ref": "#/definitions/BaseFacet"
        },
        {
          "type": "object",
          "required": ["columnMetrics"],
          "properties": {
            "rowCount": {
              "description": "The number of rows evaluated",
              "type":  "integer"
            },
            "bytes": {
              "description": "The size in bytes",
              "type":  "integer"
            },
            "columnMetrics": {
              "description": "The property key is the column name",
              "type": "object",
              "additionalProperties": {
                "type": "object",
                "properties": {
                  "nullCount": {
                    "description": "The number of null values in this column for the rows evaluated",
                    "type": "integer"
                  },
                  "distinctCount": {
                    "description": "The number of distinct values in this column for the rows evaluated",
                    "type":  "integer"
                  },
                  "sum": {
                    "description": "The total sum of values in this column for the rows evaluated",
                    "type":  "number"
                  },
                  "count": {
                    "description": "The number of values in this column",
                    "type":  "number"
                  },
                  "min": {"type": "number"},
                  "max": {"type":  "number"},
                  "quantiles": {
                    "description": "The property key is the quantile. Examples: 0.1 0.25 0.5 0.75 1",
                    "type": "object",
                    "additionalProperties": {"type":  "number"}
                  }
                }
              }
            }
          }
        }
      ],
      "type": "object"
    },
    "DocumentationDatasetFacet": {
      "allOf": [
        {
          "$ref": "#/definitions/BaseFacet"
        },
        {
          "type": "object",
          "properties": {
            "description": {
              "description": "The description of the dataset.",
              "type": "string",
              "example": "canonical representation of entity Foo"
            }
          },
          "required": [
            "description"
          ]
        }
      ],
      "type": "object"
    },
    "SchemaDatasetFacet": {
      "allOf": [
        {
          "$ref": "#/definitions/BaseFacet"
>>>>>>> e07e13af
        },
        "Dataset": {
            "type": "object",
            "properties": {
                "namespace": {
                    "description": "The namespace containing that dataset",
                    "type": "string",
                    "example": "my-datasource-namespace"
                },
                "name": {
                    "description": "The unique name for that dataset within that namespace",
                    "type": "string",
                    "example": "instance.schema.table"
                },
<<<<<<< HEAD
                "facets": {
                    "description": "The facets for this dataset",
                    "type": "object",
                    "additionalProperties": {
                        "$ref": "#/definitions/DatasetFacet"
                    }
                }
            },
            "required": [
                "namespace",
                "name"
            ]
        },
        "DatasetFacet": {
            "description": "A Dataset Facet",
            "type": "object",
            "allOf": [
                {
                    "$ref": "#/definitions/BaseFacet"
                }
            ]
        },
        "BaseFacet": {
            "description": "all fields of the base facet are prefixed with _ to avoid name conflicts in facets",
            "type": "object",
            "properties": {
                "_producer": {
                    "description": "URI identifying the producer of this metadata. For example this could be a git url with a given tag or sha",
                    "type": "string",
                    "format": "uri",
                    "example": "https://github.com/OpenLineage/OpenLineage/blob/v1-0-0/client"
                },
                "_schemaURL": {
                    "description": "The JSON Pointer (https://tools.ietf.org/html/rfc6901) URL to the corresponding version of the schema definition for this facet",
                    "type": "string",
                    "format": "uri",
                    "example": "https://openlineage.io/spec/0.1.0/OpenLineage.json#/definitions/BaseFacet"
                }
=======
                "required": [
                  "name"
                ]
              }
            }
          }
        }
      ],
      "type": "object"
    },
    "DatasourceDatasetFacet": {
      "allOf": [
        {
          "$ref": "#/definitions/BaseFacet"
        },
        {
          "type": "object",
          "properties": {
            "name": {
              "type": "string"
>>>>>>> e07e13af
            },
            "additionalProperties": true,
            "required": [
                "_producer",
                "_schemaURL"
            ]
        }
    },
    "$ref": "#/definitions/RunEvent"
}<|MERGE_RESOLUTION|>--- conflicted
+++ resolved
@@ -1,5 +1,4 @@
 {
-<<<<<<< HEAD
     "$schema": "https://json-schema.org/draft/2020-12/schema",
     "definitions": {
         "RunEvent": {
@@ -48,276 +47,6 @@
                     "format": "uri",
                     "example": "https://github.com/OpenLineage/OpenLineage/blob/v1-0-0/client"
                 }
-=======
-  "$schema": "https://json-schema.org/draft/2020-12/schema",
-  "$id": "https://openlineage.io/spec/1-0-1/OpenLineage.json",
-  "definitions": {
-    "RunEvent": {
-      "type": "object",
-      "properties": {
-        "eventType": {
-          "description": "the current transition of the run state. It is required to issue 1 START event and 1 of [ COMPLETE, ABORT, FAIL ] event per run. Additional events with OTHER eventType can be added to the same run. For example to send additional metadata after the run is complete",
-          "type": "string",
-          "enum": [
-            "START",
-            "COMPLETE",
-            "ABORT",
-            "FAIL",
-            "OTHER"
-          ],
-          "example": "START|COMPLETE|ABORT|FAIL|OTHER"
-        },
-        "eventTime": {
-          "description": "the time the event occured at",
-          "type": "string",
-          "format": "date-time"
-        },
-        "run": {
-          "$ref": "#/definitions/Run"
-        },
-        "job": {
-          "$ref": "#/definitions/Job"
-        },
-        "inputs": {
-          "description": "The set of **input** datasets.",
-          "type": "array",
-          "items": {
-            "$ref": "#/definitions/InputDataset"
-          }
-        },
-        "outputs": {
-          "description": "The set of **output** datasets.",
-          "type": "array",
-          "items": {
-            "$ref": "#/definitions/OutputDataset"
-          }
-        },
-        "producer": {
-          "description": "URI identifying the producer of this metadata. For example this could be a git url with a given tag or sha",
-          "type": "string",
-          "format": "uri",
-          "example": "https://github.com/OpenLineage/OpenLineage/blob/v1-0-0/client"
-        },
-        "schemaURL": {
-          "description": "The JSON Pointer (https://tools.ietf.org/html/rfc6901) URL to the corresponding version of the schema definition for this RunEvent",
-          "type": "string",
-          "format": "uri",
-          "example": "https://openlineage.io/spec/0-0-1/OpenLineage.json"
-        }
-      },
-      "required": [
-        "run",
-        "job",
-        "eventTime",
-        "producer",
-        "schemaURL"
-      ]
-    },
-    "Run": {
-      "type": "object",
-      "properties": {
-        "runId": {
-          "description": "The globally unique ID of the run associated with the job.",
-          "type": "string",
-          "format": "uuid"
-        },
-        "facets": {
-          "description": "The run facets.",
-          "type": "object",
-          "properties": {
-            "nominalTime": {
-              "$ref": "#/definitions/NominalTimeRunFacet"
-            },
-            "parent": {
-              "$ref": "#/definitions/ParentRunFacet"
-            }
-          },
-          "additionalProperties": {
-            "$ref": "#/definitions/CustomFacet"
-          }
-        }
-      },
-      "required": [
-        "runId"
-      ]
-    },
-    "Job": {
-      "type": "object",
-      "properties": {
-        "namespace": {
-          "description": "The namespace containing that job",
-          "type": "string",
-          "example": "my-scheduler-namespace"
-        },
-        "name": {
-          "description": "The unique name for that job within that namespace",
-          "type": "string",
-          "example": "myjob.mytask"
-        },
-        "facets": {
-          "description": "The job facets.",
-          "type": "object",
-          "properties": {
-            "documentation": {
-              "$ref": "#/definitions/DocumentationJobFacet"
-            },
-            "sourceCodeLocation": {
-              "$ref": "#/definitions/SourceCodeLocationJobFacet"
-            },
-            "sql": {
-              "$ref": "#/definitions/SQLJobFacet"
-            }
-          },
-          "additionalProperties": {
-            "$ref": "#/definitions/CustomFacet"
-          }
-        }
-      },
-      "required": [
-        "namespace",
-        "name"
-      ]
-    },
-    "InputDataset": {
-      "description": "An input dataset",
-      "type": "object",
-      "allOf": [
-        { "$ref": "#/definitions/Dataset" },
-        {
-          "type": "object",
-          "properties": {
-            "inputFacets": {
-              "description": "The input facets for this dataset.",
-              "type": "object",
-              "properties": {
-                "dataQualityMetrics" : {
-                  "$ref": "#/definitions/DataQualityMetricsInputDatasetFacet"
-                },
-                "dataQualityAssertions": {
-                  "$ref": "#/definitions/DataQualityAssertionsDatasetFacet"
-                }
-              },
-              "additionalProperties": {
-                "$ref": "#/definitions/CustomFacet"
-              }
-            }
-          }
-        }
-      ]
-    },
-    "OutputDataset": {
-      "description": "An output dataset",
-      "type": "object",
-      "allOf": [
-        { "$ref": "#/definitions/Dataset" },
-        {
-          "type": "object",
-          "properties": {
-            "outputFacets": {
-              "description": "The output facets for this dataset",
-              "type": "object",
-              "properties": {
-                "outputStatistics": {
-                  "$ref": "#/definitions/OutputStatisticsOutputDatasetFacet"
-                }
-              },
-              "additionalProperties": {
-                "$ref": "#/definitions/CustomFacet"
-              }
-            }
-          }
-        }
-      ]
-    },
-    "Dataset": {
-      "type": "object",
-      "properties": {
-        "namespace": {
-          "description": "The namespace containing that dataset",
-          "type": "string",
-          "example": "my-datasource-namespace"
-        },
-        "name": {
-          "description": "The unique name for that dataset within that namespace",
-          "type": "string",
-          "example": "instance.schema.table"
-        },
-        "facets": {
-          "description": "The facets for this dataset",
-          "type": "object",
-          "properties": {
-            "documentation": {
-              "$ref": "#/definitions/DocumentationDatasetFacet"
-            },
-            "schema": {
-              "$ref": "#/definitions/SchemaDatasetFacet"
-            },
-            "dataSource": {
-              "$ref": "#/definitions/DatasourceDatasetFacet"
-            }
-          },
-          "additionalProperties": {
-            "$ref": "#/definitions/CustomFacet"
-          }
-        }
-      },
-      "required": [
-        "namespace",
-        "name"
-      ]
-    },
-
-    "BaseFacet": {
-      "description": "all fields of the base facet are prefixed with _ to avoid name conflicts in facets",
-      "type": "object",
-      "properties": {
-        "_producer": {
-          "description": "URI identifying the producer of this metadata. For example this could be a git url with a given tag or sha",
-          "type": "string",
-          "format": "uri",
-          "example": "https://github.com/OpenLineage/OpenLineage/blob/v1-0-0/client"
-        },
-        "_schemaURL": {
-          "description": "The JSON Pointer (https://tools.ietf.org/html/rfc6901) URL to the corresponding version of the schema definition for this facet",
-          "type": "string",
-          "format": "uri",
-          "example": "https://openlineage.io/spec/0-0-1/OpenLineage.json#/definitions/BaseFacet"
-        }
-      },
-      "required": [
-        "_producer",
-        "_schemaURL"
-      ]
-    },
-
-    "CustomFacet": {
-      "description": "a Custom Facet is defined is a separate spec. field must not start with _",
-      "type": "object",
-      "allOf": [
-        {
-          "$ref": "#/definitions/BaseFacet"
-        },
-        {
-          "type": "object",
-          "additionalProperties": true
-        }
-      ]
-    },
-
-    "NominalTimeRunFacet": {
-      "allOf": [
-        {
-          "$ref": "#/definitions/BaseFacet"
-        },
-        {
-          "type": "object",
-          "properties": {
-            "nominalStartTime": {
-              "description": "An [ISO-8601](https://en.wikipedia.org/wiki/ISO_8601) timestamp representing the nominal start time (included) of the run. AKA the schedule time",
-              "type": "string",
-              "format": "date-time",
-              "example": "2020-12-17T03:00:00.000Z"
->>>>>>> e07e13af
             },
             "required": [
                 "run",
@@ -383,7 +112,6 @@
             "required": [
                 "namespace",
                 "name"
-<<<<<<< HEAD
             ]
         },
         "JobFacet": {
@@ -456,247 +184,6 @@
                     "$ref": "#/definitions/BaseFacet"
                 }
             ]
-=======
-              ]
-            }
-          },
-          "required": [
-            "run",
-            "job"
-          ]
-        }
-      ],
-      "type": "object"
-    },
-
-    "DocumentationJobFacet": {
-      "allOf": [
-        {
-          "$ref": "#/definitions/BaseFacet"
-        },
-        {
-          "type": "object",
-          "properties": {
-            "description": {
-              "description": "The description of the job.",
-              "type": "string"
-            }
-          },
-          "required": [
-            "description"
-          ]
-        }
-      ],
-      "type": "object"
-    },
-    "SourceCodeLocationJobFacet": {
-      "allOf": [
-        {
-          "$ref": "#/definitions/BaseFacet"
-        },
-        {
-          "type": "object",
-          "properties": {
-            "type": {
-              "type": "string",
-              "description": "the source control system",
-              "example":"git|svn"
-            },
-            "url": {
-              "type": "string",
-              "description": "the full http URL to locate the file",
-              "format": "uri",
-              "example": "https://github.com/MarquezProject/marquez-airflow-quickstart/blob/693e35482bc2e526ced2b5f9f76ef83dec6ec691/dags/dummy_example.py"
-            },
-            "repoUrl": {
-              "type": "string",
-              "description": "the URL to the repository",
-              "example": "git@github.com:{org}/{repo}.git or https://github.com/{org}/{repo}.git|svn://<your_ip>/<repository_name>"
-            },
-            "path": {
-              "type": "string",
-              "description": "the path in the repo containing the source files",
-              "example": "path/to/my/dags"
-            },
-            "version": {
-              "type": "string",
-              "description": "the current version deployed (not a branch name, the actual unique version)",
-              "example": "git: the git sha | Svn: the revision number"
-            },
-            "tag": {
-              "type": "string",
-              "description": "optional tag name"
-            },
-            "branch": {
-              "type": "string",
-              "description": "optional branch name"
-            }
-          },
-          "required": [
-            "type", "url"
-          ]
-        }
-      ],
-      "type": "object"
-    },
-    "SQLJobFacet": {
-      "allOf": [
-        {
-          "$ref": "#/definitions/BaseFacet"
-        },
-        {
-          "type": "object",
-          "properties": {
-            "query": {
-              "type": "string",
-              "example": "SELECT * FROM foo"
-            }
-          },
-          "required": [
-            "query"
-          ]
-        }
-      ],
-      "type": "object"
-    },
-    "OutputStatisticsOutputDatasetFacet": {
-      "allOf": [
-        {
-          "$ref": "#/definitions/BaseFacet"
-        },
-        {
-          "type": "object",
-          "properties": {
-            "rowCount": {
-              "description": "The number of rows written to the dataset",
-              "type": "integer"
-            },
-            "size": {
-              "description": "The size in bytes written to the dataset",
-              "type": "integer"
-            }
-          },
-          "required": [
-            "rowCount"
-          ]
-        }
-      ]
-    },
-    "DataQualityAssertionsDatasetFacet": {
-      "description": "list of tests performed on dataset or dataset columns, and their results",
-      "allOf": [
-        {
-          "$ref": "#/definitions/BaseFacet"
-        },
-        {
-          "type": "object",
-          "required": ["assertions"],
-          "properties": {
-            "assertions": {
-              "type": "array",
-              "items": {
-                "type": "object",
-                "properties": {
-                  "assertion": {
-                    "type": "string",
-                    "description": "Type of expectation test that dataset is subjected to",
-                    "example":  "not_null"
-                  },
-                  "success": {"type":  "boolean"},
-                  "column": {
-                    "type":  "string",
-                    "description": "Column that expectation is testing. It should match the name provided in SchemaDatasetFacet. If column field is empty, then expectation refers to whole dataset.",
-                    "example":  "id"
-                  }
-                },
-                "required": ["assertion", "success"]
-              }
-            }
-          }
-        }
-      ],
-      "type": "object"
-    },
-    "DataQualityMetricsInputDatasetFacet": {
-      "allOf": [
-        {
-          "$ref": "#/definitions/BaseFacet"
-        },
-        {
-          "type": "object",
-          "required": ["columnMetrics"],
-          "properties": {
-            "rowCount": {
-              "description": "The number of rows evaluated",
-              "type":  "integer"
-            },
-            "bytes": {
-              "description": "The size in bytes",
-              "type":  "integer"
-            },
-            "columnMetrics": {
-              "description": "The property key is the column name",
-              "type": "object",
-              "additionalProperties": {
-                "type": "object",
-                "properties": {
-                  "nullCount": {
-                    "description": "The number of null values in this column for the rows evaluated",
-                    "type": "integer"
-                  },
-                  "distinctCount": {
-                    "description": "The number of distinct values in this column for the rows evaluated",
-                    "type":  "integer"
-                  },
-                  "sum": {
-                    "description": "The total sum of values in this column for the rows evaluated",
-                    "type":  "number"
-                  },
-                  "count": {
-                    "description": "The number of values in this column",
-                    "type":  "number"
-                  },
-                  "min": {"type": "number"},
-                  "max": {"type":  "number"},
-                  "quantiles": {
-                    "description": "The property key is the quantile. Examples: 0.1 0.25 0.5 0.75 1",
-                    "type": "object",
-                    "additionalProperties": {"type":  "number"}
-                  }
-                }
-              }
-            }
-          }
-        }
-      ],
-      "type": "object"
-    },
-    "DocumentationDatasetFacet": {
-      "allOf": [
-        {
-          "$ref": "#/definitions/BaseFacet"
-        },
-        {
-          "type": "object",
-          "properties": {
-            "description": {
-              "description": "The description of the dataset.",
-              "type": "string",
-              "example": "canonical representation of entity Foo"
-            }
-          },
-          "required": [
-            "description"
-          ]
-        }
-      ],
-      "type": "object"
-    },
-    "SchemaDatasetFacet": {
-      "allOf": [
-        {
-          "$ref": "#/definitions/BaseFacet"
->>>>>>> e07e13af
         },
         "Dataset": {
             "type": "object",
@@ -711,7 +198,6 @@
                     "type": "string",
                     "example": "instance.schema.table"
                 },
-<<<<<<< HEAD
                 "facets": {
                     "description": "The facets for this dataset",
                     "type": "object",
@@ -750,28 +236,6 @@
                     "format": "uri",
                     "example": "https://openlineage.io/spec/0.1.0/OpenLineage.json#/definitions/BaseFacet"
                 }
-=======
-                "required": [
-                  "name"
-                ]
-              }
-            }
-          }
-        }
-      ],
-      "type": "object"
-    },
-    "DatasourceDatasetFacet": {
-      "allOf": [
-        {
-          "$ref": "#/definitions/BaseFacet"
-        },
-        {
-          "type": "object",
-          "properties": {
-            "name": {
-              "type": "string"
->>>>>>> e07e13af
             },
             "additionalProperties": true,
             "required": [
@@ -780,5 +244,9 @@
             ]
         }
     },
-    "$ref": "#/definitions/RunEvent"
+    "oneOf": [
+        {
+            "$ref": "#/definitions/RunEvent"
+        }
+    ]
 }