--- conflicted
+++ resolved
@@ -20,15 +20,7 @@
 *.ipr
 *.iws
 .idea
-<<<<<<< HEAD
-venv
-=======
 venv
 
-# Built files
-target*
-build*
-
 # Dependent Helm charts
-chart/charts/
->>>>>>> b0a8e3d6
+chart/charts/