/*
/* Copyright 2018-2022 contributors to the OpenLineage project
/* SPDX-License-Identifier: Apache-2.0
*/

package io.openlineage.spark.agent.lifecycle.plan;

import static io.openlineage.client.OpenLineage.LifecycleStateChangeDatasetFacet.LifecycleStateChange.CREATE;
import static io.openlineage.client.OpenLineage.LifecycleStateChangeDatasetFacet.LifecycleStateChange.OVERWRITE;

import com.google.common.collect.ImmutableMap;
import com.google.common.collect.ImmutableMap.Builder;
import io.openlineage.client.OpenLineage;
import io.openlineage.client.OpenLineage.LifecycleStateChangeDatasetFacet.LifecycleStateChange;
import io.openlineage.client.OpenLineage.OutputDataset;
import io.openlineage.spark.agent.util.DatasetFacetsUtils;
import io.openlineage.spark.agent.util.PathUtils;
import io.openlineage.spark.agent.util.PlanUtils;
import io.openlineage.spark.agent.util.ScalaConversionUtils;
import io.openlineage.spark.api.AbstractQueryPlanDatasetBuilder;
import io.openlineage.spark.api.OpenLineageContext;
import java.net.URI;
import java.sql.SQLException;
import java.util.Collections;
import java.util.List;
import java.util.stream.Collectors;
import lombok.extern.slf4j.Slf4j;
import org.apache.spark.scheduler.SparkListenerEvent;
import org.apache.spark.sql.SQLContext;
import org.apache.spark.sql.SaveMode;
import org.apache.spark.sql.catalyst.plans.logical.LogicalPlan;
import org.apache.spark.sql.execution.datasources.LogicalRelation;
import org.apache.spark.sql.execution.datasources.SaveIntoDataSourceCommand;
import org.apache.spark.sql.sources.BaseRelation;
import org.apache.spark.sql.sources.RelationProvider;
import org.apache.spark.sql.sources.SchemaRelationProvider;
import org.apache.spark.sql.types.StructType;
import scala.Option;

/**
 * {@link LogicalPlan} visitor that matches an {@link SaveIntoDataSourceCommand} and extracts the
 * output {@link OpenLineage.Dataset} being written. Since the output datasource is a {@link
 * BaseRelation}, we wrap it with an artificial {@link LogicalRelation} so we can delegate to other
 * plan visitors.
 */
@Slf4j
public class SaveIntoDataSourceCommandVisitor
    extends AbstractQueryPlanDatasetBuilder<
        SparkListenerEvent, SaveIntoDataSourceCommand, OutputDataset> {

  public SaveIntoDataSourceCommandVisitor(OpenLineageContext context) {
    super(context, false);
  }

  @Override
  public boolean isDefinedAtLogicalPlan(LogicalPlan x) {
    return context.getSparkSession().isPresent()
        && x instanceof SaveIntoDataSourceCommand
        && (((SaveIntoDataSourceCommand) x).dataSource() instanceof SchemaRelationProvider
            || ((SaveIntoDataSourceCommand) x).dataSource() instanceof RelationProvider);
  }

  @Override
  public boolean isDefinedAt(SparkListenerEvent x) {
    return super.isDefinedAt(x)
        && context
            .getQueryExecution()
            .filter(qe -> isDefinedAtLogicalPlan(qe.optimizedPlan()))
            .isPresent();
  }

  @Override
  public List<OutputDataset> apply(SaveIntoDataSourceCommand cmd) {
    // intentionally unimplemented
    throw new UnsupportedOperationException("apply(LogicalPlay) is not implemented");
  }

  @Override
  public List<OutputDataset> apply(SparkListenerEvent event, SaveIntoDataSourceCommand command) {
    BaseRelation relation;

    // Kafka has some special handling because the Source and Sink relations require different
    // options. A KafkaRelation for writes uses the "topic" option, while the same relation for
    // reads requires the "subscribe" option. The KafkaSourceProvider never returns a KafkaRelation
    // for write operations (it executes the real writer, then returns a dummy relation), so we have
    // to use it to construct a reader, meaning we need to change the "topic" option to "subscribe".
    // Since it requires special handling anyway, we just go ahead and extract the Dataset(s)
    // directly.
    // TODO- it may be the case that we need to extend this pattern to support arbitrary relations,
    // as other impls of CreatableRelationProvider may not be able to be handled in the generic way.
    if (KafkaRelationVisitor.isKafkaSource(command.dataSource())) {
      return KafkaRelationVisitor.createKafkaDatasets(
          outputDataset(),
          command.dataSource(),
          command.options(),
          command.mode(),
          command.schema());
    }

    StructType schema = getSchema(command);
    LifecycleStateChange lifecycleStateChange =
        (SaveMode.Overwrite == command.mode()) ? OVERWRITE : CREATE;

    if (command.dataSource().getClass().getName().contains("DeltaDataSource")) {
      if (command.options().contains("path")) {
        URI uri = URI.create(command.options().get("path").get());
        return Collections.singletonList(
            outputDataset()
                .getDataset(PathUtils.fromURI(uri, "file"), schema, lifecycleStateChange));
      }
    }

    SQLContext sqlContext = context.getSparkSession().get().sqlContext();
    try {
      if (command.dataSource() instanceof RelationProvider) {
        RelationProvider p = (RelationProvider) command.dataSource();
        relation = p.createRelation(sqlContext, command.options());
      } else {
        SchemaRelationProvider p = (SchemaRelationProvider) command.dataSource();
        relation = p.createRelation(sqlContext, command.options(), schema);
      }
    } catch (Exception ex) {
      // Bad detection of errors in scala
      if (ex instanceof SQLException) {
        // This can happen on SparkListenerSQLExecutionStart for example for sqlite, when database
        // does not exist yet - it will be created as command execution
        // Still, we can just ignore it on start, because it will work on end
        // see SparkReadWriteIntegTest.testReadFromFileWriteToJdbc
        log.warn("Can't create relation: ", ex);
        return Collections.emptyList();
      }
      throw ex;
    }
    LogicalRelation logicalRelation =
        new LogicalRelation(relation, schema.toAttributes(), Option.empty(), command.isStreaming());
    return delegate(
            context.getOutputDatasetQueryPlanVisitors(), context.getOutputDatasetBuilders(), event)
        .applyOrElse(
            logicalRelation,
            ScalaConversionUtils.toScalaFn((lp) -> Collections.<OutputDataset>emptyList()))
        .stream()
        // constructed datasets don't include the output stats, so add that facet here
        .map(
            ds -> {
              Builder<String, OpenLineage.DatasetFacet> facetsMap =
                  ImmutableMap.<String, OpenLineage.DatasetFacet>builder();
              if (ds.getFacets().getAdditionalProperties() != null) {
                facetsMap.putAll(ds.getFacets().getAdditionalProperties());
              }
              ds.getFacets().getAdditionalProperties().putAll(facetsMap.build());

              // rebuild whole dataset with a LifecycleStateChange facet added
              OpenLineage.DatasetFacets facets =
<<<<<<< HEAD
                  context
                      .getOpenLineage()
                      .newDatasetFacets(
                          ds.getFacets().getDocumentation(),
                          ds.getFacets().getDataSource(),
                          ds.getFacets().getVersion(),
                          ds.getFacets().getSchema(),
                          null,
                          null,
                          null,
=======
                  DatasetFacetsUtils.copyToBuilder(context, ds.getFacets())
                      .lifecycleStateChange(
>>>>>>> 781b46a1
                          context
                              .getOpenLineage()
                              .newLifecycleStateChangeDatasetFacet(
                                  OpenLineage.LifecycleStateChangeDatasetFacet.LifecycleStateChange
                                      .OVERWRITE,
                                  null))
                      .build();

              OpenLineage.OutputDataset newDs =
                  context
                      .getOpenLineage()
                      .newOutputDataset(
                          ds.getNamespace(), ds.getName(), facets, ds.getOutputFacets());
              return newDs;
            })
        .collect(Collectors.toList());
  }

  private StructType getSchema(SaveIntoDataSourceCommand command) {
    StructType schema = command.schema();
    if ((schema == null || schema.fields() == null || schema.fields().length == 0)
        && command.query() != null
        && command.query().output() != null) {
      // get schema from logical plan's output
      schema = PlanUtils.toStructType(ScalaConversionUtils.fromSeq(command.query().output()));
    }
    return schema;
  }
}<|MERGE_RESOLUTION|>--- conflicted
+++ resolved
@@ -151,21 +151,8 @@
 
               // rebuild whole dataset with a LifecycleStateChange facet added
               OpenLineage.DatasetFacets facets =
-<<<<<<< HEAD
-                  context
-                      .getOpenLineage()
-                      .newDatasetFacets(
-                          ds.getFacets().getDocumentation(),
-                          ds.getFacets().getDataSource(),
-                          ds.getFacets().getVersion(),
-                          ds.getFacets().getSchema(),
-                          null,
-                          null,
-                          null,
-=======
                   DatasetFacetsUtils.copyToBuilder(context, ds.getFacets())
                       .lifecycleStateChange(
->>>>>>> 781b46a1
                           context
                               .getOpenLineage()
                               .newLifecycleStateChangeDatasetFacet(
