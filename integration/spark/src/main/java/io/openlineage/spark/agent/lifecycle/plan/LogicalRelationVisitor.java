--- conflicted
+++ resolved
@@ -69,28 +69,10 @@
     } else if (logRel.catalogTable().isDefined()) {
       return handleCatalogTable(logRel);
     }
-<<<<<<< HEAD
-  }
-
-  private OpenLineage.DatasetFacets getDatasetFacet(OpenLineage ol, LogicalRelation logRel) {
-    String simpleString =
-        String.format("Relation[%s] %s", logRel.output().mkString("", ",", ""), logRel.relation());
-    return ol.newDatasetFacetsBuilder()
-        .documentation(ol.newDocumentationDatasetFacet(simpleString))
-        .schema(PlanUtils.schemaFacet(logRel.schema()))
-        .build();
-  }
-
-  private String getUnknownDatasetName(LogicalRelation logRel) {
-    return logRel.relation().getClass().getSimpleName()
-        + "_"
-        + logRel.relation().schema().catalogString();
-=======
     throw new IllegalArgumentException(
         "Expected logical plan to be either HadoopFsRelation, JDBCRelation, "
             + "or CatalogTable but was "
             + x);
->>>>>>> cece24c6
   }
 
   private List<OpenLineage.Dataset> handleCatalogTable(LogicalRelation logRel) {
