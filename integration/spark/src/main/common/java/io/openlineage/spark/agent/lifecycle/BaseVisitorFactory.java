package io.openlineage.spark.agent.lifecycle;

import io.openlineage.client.OpenLineage;
import io.openlineage.spark.agent.lifecycle.plan.AppendDataVisitor;
import io.openlineage.spark.agent.lifecycle.plan.BigQueryNodeVisitor;
import io.openlineage.spark.agent.lifecycle.plan.CommandPlanVisitor;
import io.openlineage.spark.agent.lifecycle.plan.InsertIntoDataSourceDirVisitor;
import io.openlineage.spark.agent.lifecycle.plan.InsertIntoDataSourceVisitor;
import io.openlineage.spark.agent.lifecycle.plan.InsertIntoDirVisitor;
import io.openlineage.spark.agent.lifecycle.plan.InsertIntoHadoopFsRelationVisitor;
import io.openlineage.spark.agent.lifecycle.plan.InsertIntoHiveDirVisitor;
import io.openlineage.spark.agent.lifecycle.plan.InsertIntoHiveTableVisitor;
import io.openlineage.spark.agent.lifecycle.plan.KafkaRelationVisitor;
import io.openlineage.spark.agent.lifecycle.plan.LogicalRDDVisitor;
import io.openlineage.spark.agent.lifecycle.plan.LogicalRelationVisitor;
import io.openlineage.spark.agent.lifecycle.plan.QueryPlanVisitor;
import io.openlineage.spark.agent.lifecycle.plan.SaveIntoDataSourceCommandVisitor;
import io.openlineage.spark.agent.lifecycle.plan.wrapper.InputDatasetVisitor;
import io.openlineage.spark.agent.lifecycle.plan.wrapper.OutputDatasetVisitor;
import java.util.ArrayList;
import java.util.List;
import java.util.stream.Collectors;
import org.apache.spark.sql.SQLContext;
import org.apache.spark.sql.catalyst.plans.logical.LogicalPlan;

abstract class BaseVisitorFactory implements VisitorFactory {

  protected List<QueryPlanVisitor<? extends LogicalPlan, OpenLineage.Dataset>>
      getBaseCommonVisitors(SQLContext sqlContext, String jobNamespace) {
    List<QueryPlanVisitor<? extends LogicalPlan, OpenLineage.Dataset>> list = new ArrayList<>();
    list.add(new LogicalRelationVisitor(sqlContext.sparkContext(), jobNamespace));
    list.add(new LogicalRDDVisitor());
    list.add(new CommandPlanVisitor(new ArrayList<>(list)));
    if (BigQueryNodeVisitor.hasBigQueryClasses()) {
      list.add(new BigQueryNodeVisitor(sqlContext));
    }
    if (KafkaRelationVisitor.hasKafkaClasses()) {
      list.add(new KafkaRelationVisitor());
    }
    return list;
  }

  public abstract List<QueryPlanVisitor<? extends LogicalPlan, OpenLineage.Dataset>>
      getCommonVisitors(SQLContext sqlContext, String jobNamespace);

  @Override
  public List<QueryPlanVisitor<LogicalPlan, OpenLineage.InputDataset>> getInputVisitors(
      SQLContext sqlContext, String jobNamespace) {
    return getCommonVisitors(sqlContext, jobNamespace).stream()
        .map(InputDatasetVisitor::new)
        .collect(Collectors.toList());
  }

  @Override
  public List<QueryPlanVisitor<LogicalPlan, OpenLineage.OutputDataset>> getOutputVisitors(
      SQLContext sqlContext, String jobNamespace) {
    List<QueryPlanVisitor<? extends LogicalPlan, OpenLineage.Dataset>> allCommonVisitors =
        getCommonVisitors(sqlContext, jobNamespace);
    List<QueryPlanVisitor<LogicalPlan, OpenLineage.OutputDataset>> list = new ArrayList<>();

    list.add(new OutputDatasetVisitor(new InsertIntoDataSourceDirVisitor()));
    list.add(new OutputDatasetVisitor(new InsertIntoDataSourceVisitor(allCommonVisitors)));
    list.add(new OutputDatasetVisitor(new InsertIntoHadoopFsRelationVisitor()));
    list.add(
        new OutputDatasetVisitor(
            new SaveIntoDataSourceCommandVisitor(sqlContext, allCommonVisitors)));
    list.add(new OutputDatasetVisitor(new AppendDataVisitor(allCommonVisitors)));
    list.add(new OutputDatasetVisitor(new InsertIntoDirVisitor(sqlContext)));
<<<<<<< HEAD
    list.add(new OutputDatasetVisitor(new InsertIntoHiveTableVisitor(sqlContext.sparkContext())));
    list.add(new OutputDatasetVisitor(new InsertIntoHiveDirVisitor()));
=======
    if (InsertIntoHiveTableVisitor.hasHiveClasses()) {
      list.add(
          new OutputDatasetWithMetadataVisitor(
              new InsertIntoHiveTableVisitor(sqlContext.sparkContext())));
      list.add(new OutputDatasetVisitor(new InsertIntoHiveDirVisitor()));
    }
>>>>>>> 441a9be2
    return list;
  }
}<|MERGE_RESOLUTION|>--- conflicted
+++ resolved
@@ -66,17 +66,10 @@
             new SaveIntoDataSourceCommandVisitor(sqlContext, allCommonVisitors)));
     list.add(new OutputDatasetVisitor(new AppendDataVisitor(allCommonVisitors)));
     list.add(new OutputDatasetVisitor(new InsertIntoDirVisitor(sqlContext)));
-<<<<<<< HEAD
-    list.add(new OutputDatasetVisitor(new InsertIntoHiveTableVisitor(sqlContext.sparkContext())));
-    list.add(new OutputDatasetVisitor(new InsertIntoHiveDirVisitor()));
-=======
     if (InsertIntoHiveTableVisitor.hasHiveClasses()) {
-      list.add(
-          new OutputDatasetWithMetadataVisitor(
-              new InsertIntoHiveTableVisitor(sqlContext.sparkContext())));
+      list.add(new OutputDatasetVisitor(new InsertIntoHiveTableVisitor(sqlContext.sparkContext())));
       list.add(new OutputDatasetVisitor(new InsertIntoHiveDirVisitor()));
     }
->>>>>>> 441a9be2
     return list;
   }
 }