package io.openlineage.spark.agent.lifecycle;

import static org.assertj.core.api.Assertions.assertThat;
import static org.junit.jupiter.api.Assertions.assertEquals;
import static org.junit.jupiter.api.Assertions.assertNotNull;
import static org.mockito.Mockito.when;
import static org.mockito.internal.verification.VerificationModeFactory.times;

import com.fasterxml.jackson.core.JsonProcessingException;
import com.fasterxml.jackson.core.type.TypeReference;
import com.fasterxml.jackson.databind.ObjectMapper;
import com.google.common.io.Resources;
import io.openlineage.client.OpenLineage;
import io.openlineage.spark.agent.SparkAgentTestExtension;
import io.openlineage.spark.agent.client.OpenLineageClient;
import java.io.IOException;
import java.net.URL;
import java.nio.file.Files;
import java.nio.file.Paths;
import java.util.Arrays;
import java.util.HashSet;
import java.util.List;
import java.util.Map;
import java.util.Optional;
import java.util.UUID;
import java.util.concurrent.TimeoutException;
import java.util.stream.Collectors;
import java.util.stream.IntStream;
import org.apache.spark.api.java.JavaRDD;
import org.apache.spark.api.java.JavaSparkContext;
import org.apache.spark.api.java.function.FilterFunction;
import org.apache.spark.sql.Dataset;
import org.apache.spark.sql.SparkSession;
import org.junit.jupiter.api.RepeatedTest;
import org.junit.jupiter.api.Test;
import org.junit.jupiter.api.extension.ExtendWith;
import org.mockito.ArgumentCaptor;
import org.mockito.Mockito;
import scala.Tuple2;

@ExtendWith(SparkAgentTestExtension.class)
public class LibraryTest {

  private final TypeReference<Map<String, Object>> mapTypeReference =
      new TypeReference<Map<String, Object>>() {};

  @RepeatedTest(30)
  public void testSparkSql(SparkSession spark) throws IOException, TimeoutException {
    when(SparkAgentTestExtension.OPEN_LINEAGE_SPARK_CONTEXT.getJobNamespace())
        .thenReturn("ns_name");
    when(SparkAgentTestExtension.OPEN_LINEAGE_SPARK_CONTEXT.getParentJobName())
        .thenReturn("job_name");
    when(SparkAgentTestExtension.OPEN_LINEAGE_SPARK_CONTEXT.getParentRunId())
        .thenReturn(Optional.of(UUID.fromString("ea445b5c-22eb-457a-8007-01c7c52b6e54")));

    URL url = Resources.getResource("test_data/data.txt");
    final Dataset<String> data = spark.read().textFile(url.getPath());

    final long numAs = data.filter((FilterFunction<String>) s -> s.contains("a")).count();
    final long numBs = data.filter((FilterFunction<String>) s -> s.contains("b")).count();

    System.out.println("Lines with a: " + numAs + ", lines with b: " + numBs);
    spark.sparkContext().listenerBus().waitUntilEmpty(1000);
    spark.stop();

    ArgumentCaptor<OpenLineage.RunEvent> lineageEvent =
        ArgumentCaptor.forClass(OpenLineage.RunEvent.class);
    Mockito.verify(SparkAgentTestExtension.OPEN_LINEAGE_SPARK_CONTEXT, times(4))
        .emit(lineageEvent.capture());
    List<OpenLineage.RunEvent> events = lineageEvent.getAllValues();

    assertEquals(4, events.size());

    ObjectMapper objectMapper = OpenLineageClient.getObjectMapper();

    for (int i = 0; i < events.size(); i++) {
      OpenLineage.RunEvent event = events.get(i);
      Map<String, Object> snapshot =
          objectMapper.readValue(
              Paths.get(String.format("integrations/%s/%d.json", "sparksql", i + 1)).toFile(),
              mapTypeReference);
      Map<String, Object> actual =
          objectMapper.readValue(objectMapper.writeValueAsString(event), mapTypeReference);
      assertThat(actual)
<<<<<<< HEAD
          .satisfies(
              new MatchesMapRecursively(
                  snapshot,
                  new HashSet<>(
                      Arrays.asList("runId", "nonInheritableMetadataKeys", "validConstraints"))));
=======
          .satisfies(new MatchesMapRecursively(snapshot, new HashSet<>(Arrays.asList("runId"))));
>>>>>>> 7e93cf94
    }
    verifySerialization(events);
  }

  @Test
  public void testRdd(SparkSession spark) throws IOException {
    when(SparkAgentTestExtension.OPEN_LINEAGE_SPARK_CONTEXT.getJobNamespace())
        .thenReturn("ns_name");
    when(SparkAgentTestExtension.OPEN_LINEAGE_SPARK_CONTEXT.getParentJobName())
        .thenReturn("job_name");
    when(SparkAgentTestExtension.OPEN_LINEAGE_SPARK_CONTEXT.getParentRunId())
        .thenReturn(Optional.of(UUID.fromString("8d99e33e-2a1c-4254-9600-18f23435fc3b")));

    URL url = Resources.getResource("test_data/data.txt");
    JavaSparkContext sc = new JavaSparkContext(spark.sparkContext());
    JavaRDD<String> textFile = sc.textFile(url.getPath());

    textFile
        .flatMap(s -> Arrays.asList(s.split(" ")).iterator())
        .mapToPair(word -> new Tuple2<>(word, 1))
        .reduceByKey(Integer::sum)
        .count();

    sc.stop();

    ArgumentCaptor<OpenLineage.RunEvent> lineageEvent =
        ArgumentCaptor.forClass(OpenLineage.RunEvent.class);
    Mockito.verify(SparkAgentTestExtension.OPEN_LINEAGE_SPARK_CONTEXT, times(2))
        .emit(lineageEvent.capture());
    List<OpenLineage.RunEvent> events = lineageEvent.getAllValues();
    assertEquals(2, events.size());

    for (int i = 0; i < events.size(); i++) {
      OpenLineage.RunEvent event = events.get(i);
      String snapshot =
          new String(
                  Files.readAllBytes(
                      Paths.get(String.format("integrations/%s/%d.json", "sparkrdd", i + 1))))
              .replaceAll(
                  "https://github.com/OpenLineage/OpenLineage/tree/\\$VERSION/integration/spark",
                  OpenLineageClient.OPEN_LINEAGE_CLIENT_URI.toString());

      Map<String, Object> eventFields =
          OpenLineageClient.getObjectMapper().convertValue(event, mapTypeReference);
      ((Map<String, Object>) eventFields.get("run")).replace("runId", "fake_run_id");

      assertEquals(
          OpenLineageClient.getObjectMapper().readValue(snapshot, mapTypeReference), eventFields);
    }

    verifySerialization(events);
  }

  @Test
  public void testRDDName(SparkSession spark) {
    JavaSparkContext sc = new JavaSparkContext(spark.sparkContext());
    JavaRDD<Integer> numbers =
        sc.parallelize(IntStream.range(1, 100).mapToObj(Integer::new).collect(Collectors.toList()));
    numbers.setName("numbers");
    JavaRDD<String> transformed =
        numbers.filter(n -> n > 10 && n < 90).map(i -> i * i).map(String::valueOf);
    String s = RddExecutionContext.nameRDD(transformed.rdd());
    assertThat(s).isEqualTo("map_partitions_numbers");
  }

  private void verifySerialization(List<OpenLineage.RunEvent> events)
      throws JsonProcessingException {
    for (OpenLineage.RunEvent event : events) {
      assertNotNull(
          "Event can serialize", OpenLineageClient.getObjectMapper().writeValueAsString(event));
    }
  }
}<|MERGE_RESOLUTION|>--- conflicted
+++ resolved
@@ -82,15 +82,11 @@
       Map<String, Object> actual =
           objectMapper.readValue(objectMapper.writeValueAsString(event), mapTypeReference);
       assertThat(actual)
-<<<<<<< HEAD
           .satisfies(
               new MatchesMapRecursively(
                   snapshot,
                   new HashSet<>(
                       Arrays.asList("runId", "nonInheritableMetadataKeys", "validConstraints"))));
-=======
-          .satisfies(new MatchesMapRecursively(snapshot, new HashSet<>(Arrays.asList("runId"))));
->>>>>>> 7e93cf94
     }
     verifySerialization(events);
   }
@@ -127,8 +123,8 @@
       OpenLineage.RunEvent event = events.get(i);
       String snapshot =
           new String(
-                  Files.readAllBytes(
-                      Paths.get(String.format("integrations/%s/%d.json", "sparkrdd", i + 1))))
+              Files.readAllBytes(
+                  Paths.get(String.format("integrations/%s/%d.json", "sparkrdd", i + 1))))
               .replaceAll(
                   "https://github.com/OpenLineage/OpenLineage/tree/\\$VERSION/integration/spark",
                   OpenLineageClient.OPEN_LINEAGE_CLIENT_URI.toString());
