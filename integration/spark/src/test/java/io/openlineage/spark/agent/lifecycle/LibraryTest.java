package io.openlineage.spark.agent.lifecycle;

import static org.assertj.core.api.Assertions.assertThat;
import static org.junit.jupiter.api.Assertions.assertEquals;
import static org.junit.jupiter.api.Assertions.assertNotNull;
import static org.mockito.Mockito.when;
import static org.mockito.internal.verification.VerificationModeFactory.times;

import com.fasterxml.jackson.core.JsonProcessingException;
import com.fasterxml.jackson.core.type.TypeReference;
import com.fasterxml.jackson.databind.ObjectMapper;
import com.google.common.io.Resources;
import io.openlineage.client.OpenLineage;
import io.openlineage.spark.agent.SparkAgentTestExtension;
import io.openlineage.spark.agent.client.OpenLineageClient;
import java.io.IOException;
import java.net.URL;
import java.nio.file.Files;
import java.nio.file.Paths;
import java.util.Arrays;
import java.util.HashSet;
import java.util.List;
import java.util.Map;
import java.util.Optional;
import java.util.UUID;
import java.util.concurrent.TimeoutException;
import java.util.stream.Collectors;
import java.util.stream.IntStream;
import org.apache.spark.api.java.JavaRDD;
import org.apache.spark.api.java.JavaSparkContext;
import org.apache.spark.api.java.function.FilterFunction;
import org.apache.spark.sql.Dataset;
import org.apache.spark.sql.SparkSession;
import org.junit.jupiter.api.RepeatedTest;
import org.junit.jupiter.api.Test;
import org.junit.jupiter.api.extension.ExtendWith;
import org.mockito.ArgumentCaptor;
import org.mockito.Mockito;
import scala.Tuple2;

@ExtendWith(SparkAgentTestExtension.class)
public class LibraryTest {

  private final TypeReference<Map<String, Object>> mapTypeReference =
      new TypeReference<Map<String, Object>>() {};

  @RepeatedTest(30)
  public void testSparkSql(SparkSession spark) throws IOException, TimeoutException {
    when(SparkAgentTestExtension.OPEN_LINEAGE_SPARK_CONTEXT.getJobNamespace())
        .thenReturn("ns_name");
    when(SparkAgentTestExtension.OPEN_LINEAGE_SPARK_CONTEXT.getParentJobName())
        .thenReturn("job_name");
    when(SparkAgentTestExtension.OPEN_LINEAGE_SPARK_CONTEXT.getParentRunId())
        .thenReturn(Optional.of(UUID.fromString("ea445b5c-22eb-457a-8007-01c7c52b6e54")));

    URL url = Resources.getResource("test_data/data.txt");
    final Dataset<String> data = spark.read().textFile(url.getPath());

    final long numAs = data.filter((FilterFunction<String>) s -> s.contains("a")).count();
    final long numBs = data.filter((FilterFunction<String>) s -> s.contains("b")).count();

    System.out.println("Lines with a: " + numAs + ", lines with b: " + numBs);
    spark.sparkContext().listenerBus().waitUntilEmpty(1000);
    spark.stop();

    ArgumentCaptor<OpenLineage.RunEvent> lineageEvent =
        ArgumentCaptor.forClass(OpenLineage.RunEvent.class);
    Mockito.verify(SparkAgentTestExtension.OPEN_LINEAGE_SPARK_CONTEXT, times(4))
        .emit(lineageEvent.capture());
    List<OpenLineage.RunEvent> events = lineageEvent.getAllValues();

    assertEquals(4, events.size());

    ObjectMapper objectMapper = OpenLineageClient.getObjectMapper();

    for (int i = 0; i < events.size(); i++) {
      OpenLineage.RunEvent event = events.get(i);
      Map<String, Object> snapshot =
          objectMapper.readValue(
              Paths.get(String.format("integrations/%s/%d.json", "sparksql", i + 1)).toFile(),
              mapTypeReference);
      Map<String, Object> actual =
          objectMapper.readValue(objectMapper.writeValueAsString(event), mapTypeReference);
      assertThat(actual)
          .satisfies(
              new MatchesMapRecursively(
                  snapshot,
                  new HashSet<>(
                      Arrays.asList("runId", "nonInheritableMetadataKeys", "validConstraints"))));
    }
    verifySerialization(events);
  }

<<<<<<< HEAD
=======
  private final Set<String> ommittedKeys =
      new HashSet<>(
          Arrays.asList("runId", "nonInheritableMetadataKeys", "validConstraints", "schema"));

  private Predicate<Map<String, Object>> matchesRecursive(Map<String, Object> target) {
    Predicate<Map<String, Object>> recurse;
    recurse =
        (map) -> {
          if (!map.keySet().containsAll(target.keySet())) {
            return false;
          }
          for (String k : target.keySet()) {
            if (!ommittedKeys.contains(k)) {
              continue;
            }
            Object val = map.get(k);
            boolean eq;
            if (val instanceof Map) {
              eq =
                  matchesRecursive((Map<String, Object>) target.get(k))
                      .test((Map<String, Object>) val);
            } else if (k.equals("_producer") || k.equals("producer")) {
              eq = OpenLineageClient.OPEN_LINEAGE_CLIENT_URI.toString().equals(val);
            } else {
              eq = val.equals(target.get(k));
            }
            if (!eq) {
              return false;
            }
          }
          return true;
        };
    return recurse;
  }

>>>>>>> 145d23e6
  @Test
  public void testRdd(SparkSession spark) throws IOException {
    when(SparkAgentTestExtension.OPEN_LINEAGE_SPARK_CONTEXT.getJobNamespace())
        .thenReturn("ns_name");
    when(SparkAgentTestExtension.OPEN_LINEAGE_SPARK_CONTEXT.getParentJobName())
        .thenReturn("job_name");
    when(SparkAgentTestExtension.OPEN_LINEAGE_SPARK_CONTEXT.getParentRunId())
        .thenReturn(Optional.of(UUID.fromString("8d99e33e-2a1c-4254-9600-18f23435fc3b")));

    URL url = Resources.getResource("test_data/data.txt");
    JavaSparkContext sc = new JavaSparkContext(spark.sparkContext());
    JavaRDD<String> textFile = sc.textFile(url.getPath());

    textFile
        .flatMap(s -> Arrays.asList(s.split(" ")).iterator())
        .mapToPair(word -> new Tuple2<>(word, 1))
        .reduceByKey(Integer::sum)
        .count();

    sc.stop();

    ArgumentCaptor<OpenLineage.RunEvent> lineageEvent =
        ArgumentCaptor.forClass(OpenLineage.RunEvent.class);
    Mockito.verify(SparkAgentTestExtension.OPEN_LINEAGE_SPARK_CONTEXT, times(2))
        .emit(lineageEvent.capture());
    List<OpenLineage.RunEvent> events = lineageEvent.getAllValues();
    assertEquals(2, events.size());

    for (int i = 0; i < events.size(); i++) {
      OpenLineage.RunEvent event = events.get(i);
      String snapshot =
          new String(
                  Files.readAllBytes(
                      Paths.get(String.format("integrations/%s/%d.json", "sparkrdd", i + 1))))
              .replaceAll(
                  "https://github.com/OpenLineage/OpenLineage/tree/\\$VERSION/integration/spark",
                  OpenLineageClient.OPEN_LINEAGE_CLIENT_URI.toString());

      Map<String, Object> eventFields =
          OpenLineageClient.getObjectMapper().convertValue(event, mapTypeReference);
      ((Map<String, Object>) eventFields.get("run")).replace("runId", "fake_run_id");

      assertEquals(
          OpenLineageClient.getObjectMapper().readValue(snapshot, mapTypeReference), eventFields);
    }

    verifySerialization(events);
  }

  @Test
  public void testRDDName(SparkSession spark) {
    JavaSparkContext sc = new JavaSparkContext(spark.sparkContext());
    JavaRDD<Integer> numbers =
        sc.parallelize(IntStream.range(1, 100).mapToObj(Integer::new).collect(Collectors.toList()));
    numbers.setName("numbers");
    JavaRDD<String> transformed =
        numbers.filter(n -> n > 10 && n < 90).map(i -> i * i).map(String::valueOf);
    String s = RddExecutionContext.nameRDD(transformed.rdd());
    assertThat(s).isEqualTo("map_partitions_numbers");
  }

  private void verifySerialization(List<OpenLineage.RunEvent> events)
      throws JsonProcessingException {
    for (OpenLineage.RunEvent event : events) {
      assertNotNull(
          "Event can serialize", OpenLineageClient.getObjectMapper().writeValueAsString(event));
    }
  }
}<|MERGE_RESOLUTION|>--- conflicted
+++ resolved
@@ -91,44 +91,6 @@
     verifySerialization(events);
   }
 
-<<<<<<< HEAD
-=======
-  private final Set<String> ommittedKeys =
-      new HashSet<>(
-          Arrays.asList("runId", "nonInheritableMetadataKeys", "validConstraints", "schema"));
-
-  private Predicate<Map<String, Object>> matchesRecursive(Map<String, Object> target) {
-    Predicate<Map<String, Object>> recurse;
-    recurse =
-        (map) -> {
-          if (!map.keySet().containsAll(target.keySet())) {
-            return false;
-          }
-          for (String k : target.keySet()) {
-            if (!ommittedKeys.contains(k)) {
-              continue;
-            }
-            Object val = map.get(k);
-            boolean eq;
-            if (val instanceof Map) {
-              eq =
-                  matchesRecursive((Map<String, Object>) target.get(k))
-                      .test((Map<String, Object>) val);
-            } else if (k.equals("_producer") || k.equals("producer")) {
-              eq = OpenLineageClient.OPEN_LINEAGE_CLIENT_URI.toString().equals(val);
-            } else {
-              eq = val.equals(target.get(k));
-            }
-            if (!eq) {
-              return false;
-            }
-          }
-          return true;
-        };
-    return recurse;
-  }
-
->>>>>>> 145d23e6
   @Test
   public void testRdd(SparkSession spark) throws IOException {
     when(SparkAgentTestExtension.OPEN_LINEAGE_SPARK_CONTEXT.getJobNamespace())
@@ -161,8 +123,8 @@
       OpenLineage.RunEvent event = events.get(i);
       String snapshot =
           new String(
-                  Files.readAllBytes(
-                      Paths.get(String.format("integrations/%s/%d.json", "sparkrdd", i + 1))))
+              Files.readAllBytes(
+                  Paths.get(String.format("integrations/%s/%d.json", "sparkrdd", i + 1))))
               .replaceAll(
                   "https://github.com/OpenLineage/OpenLineage/tree/\\$VERSION/integration/spark",
                   OpenLineageClient.OPEN_LINEAGE_CLIENT_URI.toString());
