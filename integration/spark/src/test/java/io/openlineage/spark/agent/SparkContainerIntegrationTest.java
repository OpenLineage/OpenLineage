package io.openlineage.spark.agent;

import static java.nio.file.Files.readAllBytes;
import static org.mockserver.model.HttpRequest.request;
import static org.mockserver.model.JsonBody.json;

import io.openlineage.spark.agent.client.OpenLineageClient;
import java.io.IOException;
import java.nio.file.Path;
import java.nio.file.Paths;
import java.time.Duration;
import java.time.temporal.ChronoUnit;
import org.junit.jupiter.api.AfterAll;
import org.junit.jupiter.api.AfterEach;
import org.junit.jupiter.api.BeforeAll;
import org.junit.jupiter.api.Tag;
import org.junit.jupiter.api.Test;
import org.mockserver.client.MockServerClient;
import org.mockserver.matchers.MatchType;
import org.slf4j.Logger;
import org.slf4j.LoggerFactory;
import org.testcontainers.containers.GenericContainer;
import org.testcontainers.containers.KafkaContainer;
import org.testcontainers.containers.MockServerContainer;
import org.testcontainers.containers.Network;
import org.testcontainers.containers.wait.strategy.Wait;
import org.testcontainers.junit.jupiter.Container;
import org.testcontainers.junit.jupiter.Testcontainers;
import org.testcontainers.utility.DockerImageName;

@Tag("integration-test")
@Testcontainers
public class SparkContainerIntegrationTest {

  private static final Network network = Network.newNetwork();

  @Container
  private static final MockServerContainer openLineageClientMockContainer =
      makeMockServerContainer();

  private static GenericContainer<?> pyspark;
  private static GenericContainer<?> kafka;
  private static MockServerClient mockServerClient;

  @BeforeAll
  public static void setup() {
    mockServerClient =
        new MockServerClient(
            openLineageClientMockContainer.getHost(),
            openLineageClientMockContainer.getServerPort());
    mockServerClient
        .when(request("/api/v1/lineage"))
        .respond(org.mockserver.model.HttpResponse.response().withStatusCode(201));
  }

  @AfterEach
  public void cleanupSpark() {
    pyspark.stop();
  }

  @AfterAll
  public static void tearDown() {
    Logger logger = LoggerFactory.getLogger(SparkContainerIntegrationTest.class);
    try {
      openLineageClientMockContainer.stop();
    } catch (Exception e2) {
      logger.error("Unable to shut down openlineage client container", e2);
    }
    try {
      pyspark.stop();
    } catch (Exception e2) {
      logger.error("Unable to shut down pyspark container", e2);
    }
    try {
      kafka.stop();
    } catch (Exception e2) {
      logger.error("Unable to shut down kafka container", e2);
    }
    network.close();
  }

  private static MockServerContainer makeMockServerContainer() {
    return new MockServerContainer(
            DockerImageName.parse("jamesdbloom/mockserver:mockserver-5.11.2"))
        .withNetwork(network)
        .withNetworkAliases("openlineageclient");
  }

  private static GenericContainer<?> makePysparkContainer(String... command) {
    return new GenericContainer<>(
            DockerImageName.parse("godatadriven/pyspark:" + System.getProperty("spark.version")))
        .withNetwork(network)
        .withNetworkAliases("spark")
        .withFileSystemBind("src/test/resources/test_data", "/test_data")
        .withFileSystemBind("src/test/resources/spark_scripts", "/opt/spark_scripts")
        .withFileSystemBind("build/libs", "/opt/libs")
        .withLogConsumer(SparkContainerIntegrationTest::consumeOutput)
        .withStartupTimeout(Duration.of(2, ChronoUnit.MINUTES))
        .dependsOn(openLineageClientMockContainer)
        .withReuse(true)
        .withCommand(command);
  }

<<<<<<< HEAD
  private static GenericContainer<?> makeKafkaContainer() {
    return new KafkaContainer(DockerImageName.parse("confluentinc/cp-kafka:5.4.3"))
        .withNetworkAliases("kafka")
        .withNetwork(network);
=======
  private static GenericContainer<?> makePysparkContainerWithDefaultConf(
      String namespace, String command) {
    return makePysparkContainer(
        "--master",
        "local",
        "--conf",
        "spark.openlineage.host=" + "http://openlineageclient:1080",
        "--conf",
        "spark.openlineage.url=" + "http://openlineageclient:1080/api/v1/namespaces/" + namespace,
        "--conf",
        "spark.extraListeners=" + OpenLineageSparkListener.class.getName(),
        "--conf",
        "spark.sql.warehouse.dir=/tmp/warehouse",
        "--jars",
        "/opt/libs/" + System.getProperty("openlineage.spark.jar"),
        command);
>>>>>>> fab1f02c
  }

  private static void consumeOutput(org.testcontainers.containers.output.OutputFrame of) {
    try {
      switch (of.getType()) {
        case STDOUT:
          System.out.write(of.getBytes());
          break;
        case STDERR:
          System.err.write(of.getBytes());
          break;
        case END:
          System.out.println(of.getUtf8String());
          break;
      }
    } catch (IOException ioe) {
      throw new RuntimeException(ioe);
    }
  }

  @Test
  public void testPysparkWordCountWithCliArgs() throws IOException, InterruptedException {
    pyspark =
        makePysparkContainerWithDefaultConf(
            "testPysparkWordCountWithCliArgs", "/opt/spark_scripts/spark_word_count.py");
    pyspark.setWaitStrategy(Wait.forLogMessage(".*ShutdownHookManager: Shutdown hook called.*", 1));
    pyspark.start();

    Path eventFolder = Paths.get("integrations/container/");
    String startEvent =
        new String(readAllBytes(eventFolder.resolve("pysparkWordCountWithCliArgsStartEvent.json")))
            .replaceAll(
                "https://github.com/OpenLineage/OpenLineage/tree/\\$VERSION/integration/spark",
                OpenLineageClient.OPEN_LINEAGE_CLIENT_URI.toString());
    String completeEvent =
        new String(
                readAllBytes(eventFolder.resolve("pysparkWordCountWithCliArgsCompleteEvent.json")))
            .replaceAll(
                "https://github.com/OpenLineage/OpenLineage/tree/\\$VERSION/integration/spark",
                OpenLineageClient.OPEN_LINEAGE_CLIENT_URI.toString());
    mockServerClient.verify(
        request()
            .withPath("/api/v1/lineage")
            .withBody(json(startEvent, MatchType.ONLY_MATCHING_FIELDS)),
        request()
            .withPath("/api/v1/lineage")
            .withBody(json(completeEvent, MatchType.ONLY_MATCHING_FIELDS)));
  }

  @Test
  public void testPysparkRddToTable() throws IOException, InterruptedException {
    pyspark =
        makePysparkContainerWithDefaultConf(
            "testPysparkRddToTable", "/opt/spark_scripts/spark_rdd_to_table.py");
    pyspark.setWaitStrategy(Wait.forLogMessage(".*ShutdownHookManager: Shutdown hook called.*", 1));
    pyspark.start();

    Path eventFolder = Paths.get("integrations/container/");
    String startCsvEvent =
        new String(readAllBytes(eventFolder.resolve("pysparkRddToCsvStartEvent.json")))
            .replaceAll(
                "https://github.com/OpenLineage/OpenLineage/tree/\\$VERSION/integration/spark",
                OpenLineageClient.OPEN_LINEAGE_CLIENT_URI.toString());
    String completeCsvEvent =
        new String(readAllBytes(eventFolder.resolve("pysparkRddToCsvCompleteEvent.json")))
            .replaceAll(
                "https://github.com/OpenLineage/OpenLineage/tree/\\$VERSION/integration/spark",
                OpenLineageClient.OPEN_LINEAGE_CLIENT_URI.toString());

    String startTableEvent =
        new String(readAllBytes(eventFolder.resolve("pysparkRddToTableStartEvent.json")))
            .replaceAll(
                "https://github.com/OpenLineage/OpenLineage/tree/\\$VERSION/integration/spark",
                OpenLineageClient.OPEN_LINEAGE_CLIENT_URI.toString());

    String completeTableEvent =
        new String(readAllBytes(eventFolder.resolve("pysparkRddToTableCompleteEvent.json")))
            .replaceAll(
                "https://github.com/OpenLineage/OpenLineage/tree/\\$VERSION/integration/spark",
                OpenLineageClient.OPEN_LINEAGE_CLIENT_URI.toString());

    mockServerClient.verify(
        request()
            .withPath("/api/v1/lineage")
            .withBody(json(startCsvEvent, MatchType.ONLY_MATCHING_FIELDS)),
        request()
            .withPath("/api/v1/lineage")
            .withBody(json(completeCsvEvent, MatchType.ONLY_MATCHING_FIELDS)),
        request()
            .withPath("/api/v1/lineage")
            .withBody(json(startTableEvent, MatchType.ONLY_MATCHING_FIELDS)),
        request()
            .withPath("/api/v1/lineage")
            .withBody(json(completeTableEvent, MatchType.ONLY_MATCHING_FIELDS)));
  }

  @Test
<<<<<<< HEAD
  public void testPysparkKafkaReadWrite() throws IOException {
    kafka = makeKafkaContainer();
    kafka.start();

    pyspark =
        makePysparkContainer(
            "--master",
            "local",
            "--conf",
            "spark.openlineage.url="
                + "http://openlineageclient:1080/api/v1/namespaces/testPysparkKafkaReadWrite",
            "--conf",
            "spark.extraListeners=" + OpenLineageSparkListener.class.getName(),
            "--packages",
            "org.apache.spark:spark-sql-kafka-0-10_2.11:" + System.getProperty("spark.version"),
            "--jars",
            "/opt/libs/" + System.getProperty("openlineage.spark.jar"),
            "/opt/spark_scripts/spark_kafka.py");
    pyspark.setWaitStrategy(Wait.forLogMessage(".*ShutdownHookManager: Shutdown hook called.*", 1));
    pyspark.start();
=======
  public void testPysparkSQLHiveTest() throws IOException, InterruptedException {
    pyspark =
        makePysparkContainerWithDefaultConf(
            "testPysparkSQLHiveTest", "/opt/spark_scripts/spark_hive.py");
    pyspark.setWaitStrategy(Wait.forLogMessage(".*ShutdownHookManager: Shutdown hook called.*", 1));
    pyspark.start();

    Path eventFolder = Paths.get("integrations/container/");

    String startEvent =
        new String(readAllBytes(eventFolder.resolve("pysparkHiveStartEvent.json")))
            .replaceAll(
                "https://github.com/OpenLineage/OpenLineage/tree/\\$VERSION/integration/spark",
                OpenLineageClient.OPEN_LINEAGE_CLIENT_URI.toString());
    String completeEvent =
        new String(readAllBytes(eventFolder.resolve("pysparkHiveCompleteEvent.json")))
            .replaceAll(
                "https://github.com/OpenLineage/OpenLineage/tree/\\$VERSION/integration/spark",
                OpenLineageClient.OPEN_LINEAGE_CLIENT_URI.toString());
    mockServerClient.verify(
        request()
            .withPath("/api/v1/lineage")
            .withBody(json(startEvent, MatchType.ONLY_MATCHING_FIELDS)),
        request()
            .withPath("/api/v1/lineage")
            .withBody(json(completeEvent, MatchType.ONLY_MATCHING_FIELDS)));
  }

  @Test
  public void testPysparkSQLOverwriteDirHiveTest() throws IOException, InterruptedException {
    pyspark =
        makePysparkContainerWithDefaultConf(
            "testPysparkSQLHiveOverwriteDirTest", "/opt/spark_scripts/spark_overwrite_hive.py");
    pyspark.setWaitStrategy(Wait.forLogMessage(".*ShutdownHookManager: Shutdown hook called.*", 1));
    pyspark.start();

    Path eventFolder = Paths.get("integrations/container/");

    String startEvent =
        new String(readAllBytes(eventFolder.resolve("pysparkHiveOverwriteDirStartEvent.json")))
            .replaceAll(
                "https://github.com/OpenLineage/OpenLineage/tree/\\$VERSION/integration/spark",
                OpenLineageClient.OPEN_LINEAGE_CLIENT_URI.toString());
    String completeEvent =
        new String(readAllBytes(eventFolder.resolve("pysparkHiveOverwriteDirCompleteEvent.json")))
            .replaceAll(
                "https://github.com/OpenLineage/OpenLineage/tree/\\$VERSION/integration/spark",
                OpenLineageClient.OPEN_LINEAGE_CLIENT_URI.toString());
    mockServerClient.verify(
        request()
            .withPath("/api/v1/lineage")
            .withBody(json(startEvent, MatchType.ONLY_MATCHING_FIELDS)),
        request()
            .withPath("/api/v1/lineage")
            .withBody(json(completeEvent, MatchType.ONLY_MATCHING_FIELDS)));
>>>>>>> fab1f02c
  }
}<|MERGE_RESOLUTION|>--- conflicted
+++ resolved
@@ -101,14 +101,13 @@
         .withCommand(command);
   }
 
-<<<<<<< HEAD
   private static GenericContainer<?> makeKafkaContainer() {
     return new KafkaContainer(DockerImageName.parse("confluentinc/cp-kafka:5.4.3"))
         .withNetworkAliases("kafka")
         .withNetwork(network);
-=======
+  
   private static GenericContainer<?> makePysparkContainerWithDefaultConf(
-      String namespace, String command) {
+      String namespace, String... command) {
     return makePysparkContainer(
         "--master",
         "local",
@@ -123,7 +122,6 @@
         "--jars",
         "/opt/libs/" + System.getProperty("openlineage.spark.jar"),
         command);
->>>>>>> fab1f02c
   }
 
   private static void consumeOutput(org.testcontainers.containers.output.OutputFrame of) {
@@ -221,28 +219,19 @@
   }
 
   @Test
-<<<<<<< HEAD
   public void testPysparkKafkaReadWrite() throws IOException {
     kafka = makeKafkaContainer();
     kafka.start();
 
     pyspark =
-        makePysparkContainer(
-            "--master",
-            "local",
-            "--conf",
-            "spark.openlineage.url="
-                + "http://openlineageclient:1080/api/v1/namespaces/testPysparkKafkaReadWrite",
-            "--conf",
-            "spark.extraListeners=" + OpenLineageSparkListener.class.getName(),
-            "--packages",
-            "org.apache.spark:spark-sql-kafka-0-10_2.11:" + System.getProperty("spark.version"),
-            "--jars",
-            "/opt/libs/" + System.getProperty("openlineage.spark.jar"),
-            "/opt/spark_scripts/spark_kafka.py");
-    pyspark.setWaitStrategy(Wait.forLogMessage(".*ShutdownHookManager: Shutdown hook called.*", 1));
-    pyspark.start();
-=======
+        makePysparkContainerWithDefaultConf(
+            "testPysparkKafkaReadWriteTest", "--packages","org.apache.spark:spark-sql-kafka-0-10_2.11:" + System.getProperty("spark.version"),"/opt/spark_scripts/spark_kafka.py");
+    
+    pyspark.setWaitStrategy(Wait.forLogMessage(".*ShutdownHookManager: Shutdown hook called.*", 1));
+    pyspark.start();
+  }
+  
+  @Test
   public void testPysparkSQLHiveTest() throws IOException, InterruptedException {
     pyspark =
         makePysparkContainerWithDefaultConf(
@@ -298,6 +287,5 @@
         request()
             .withPath("/api/v1/lineage")
             .withBody(json(completeEvent, MatchType.ONLY_MATCHING_FIELDS)));
->>>>>>> fab1f02c
   }
 }