--- conflicted
+++ resolved
@@ -1,19 +1,6 @@
 version: "3.7"
 services:
 # Jupyter Notebook with PySpark
-<<<<<<< HEAD
-  # notebook:
-  #   image: jupyter/pyspark-notebook:spark-3.1.2
-  #   ports:
-  #     - "8888:8888"
-  #   volumes:
-  #     - ./docker/notebooks:/home/jovyan/notebooks
-  #     - ./build:/home/jovyan/openlineage
-  #   links:
-  #     - "api:marquez"
-  #   depends_on:
-  #     - api
-=======
   notebook:
     image: jupyter/pyspark-notebook:spark-3.5.0
     ports:
@@ -25,7 +12,6 @@
       - "api:marquez"
     depends_on:
       - api
->>>>>>> 3cb3e1c8
 
 # Marquez as an OpenLineage Client
   api:
