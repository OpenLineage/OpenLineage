--- conflicted
+++ resolved
@@ -5,450 +5,6 @@
 Please refer to [https://openlineage.io/docs/integrations/spark/](https://openlineage.io/docs/integrations/spark/) 
 for more details. 
 
-<<<<<<< HEAD
-### Version 1.8.0 or earlier
-
-Maven:
-
-```xml
-<dependency>
-    <groupId>io.openlineage</groupId>
-    <artifactId>openlineage-spark</artifactId>
-    <version>1.9.0</version>
-</dependency>
-```
-
-or Gradle:
-
-```groovy
-implementation("io.openlineage:openlineage-spark:1.9.0${OPEN_LINEAGE_VERSION}")
-```
-
-### Version 1.9.0 or later
-
-Maven:
-
-```xml
-<dependency>
-    <groupId>io.openlineage</groupId>
-    <artifactId>openlineage-spark_${SCALA_BINARY_VERSION}</artifactId>
-    <version>1.9.0</version>
-</dependency>
-```
-
-or Gradle:
-
-```groovy
-implementation("io.openlineage:openlineage-spark_${SCALA_BINARY_VERSION}:${OPEN_LINEAGE_VERSION}")
-```
-
-**Replace `${SCALA_BINARY_VERSION}` with the appropriate Scala version, e.g., `2.12` or `2.13`.**
-
-## Getting started
-
-### Quickstart
-The fastest way to get started testing Spark and OpenLineage is to use the docker-compose files included
-in the project. From the Spark integration directory ($OPENLINEAGE_ROOT/integration/spark), execute
-```bash
-docker-compose up
-```
-This will start Marquez as an Openlineage client and Jupyter Spark notebook on localhost:8888. On startup, the notebook container logs will show a list of URLs
-including an access token, such as
-```bash
-notebook_1  |     To access the notebook, open this file in a browser:
-notebook_1  |         file:///home/jovyan/.local/share/jupyter/runtime/nbserver-9-open.html
-notebook_1  |     Or copy and paste one of these URLs:
-notebook_1  |         http://abc12345d6e:8888/?token=XXXXXX
-notebook_1  |      or http://127.0.0.1:8888/?token=XXXXXX
-```
-Copy the URL with the localhost IP and paste it into your browser window to begin creating a new Jupyter
-Spark notebook (see the [https://jupyter-docker-stacks.readthedocs.io/en/latest/](docs) for info on
-using the Jupyter docker image).
-
-# OpenLineageSparkListener as a plain Spark Listener
-The SparkListener can be referenced as a plain Spark Listener implementation.
-
-Create a new notebook and paste the following into the first cell:
-```python
-from pyspark.sql import SparkSession
-
-spark = (SparkSession.builder.master('local')
-         .appName('sample_spark')
-         .config('spark.jars.packages', 'io.openlineage:openlineage-spark:1.9.0')
-         .config('spark.extraListeners', 'io.openlineage.spark.agent.OpenLineageSparkListener')
-         .config('spark.openlineage.transport.url', 'http://{openlineage.client.host}/api/v1/namespaces/spark_integration/')
-         .getOrCreate())
-```
-To use the local jar, you can build it with ( before running the below command, please complete the following sections listed below in this README file #build #preparation #Build jar)
-```bash
-gradle shadowJar
-```
-then reference it in the Jupyter notebook with the following (note that the jar should be built
-*before* running the `docker-compose up` step or docker will just mount a dummy folder; once the
-`build/libs` directory exists, you can repeatedly build the jar without restarting the jupyter
-container):
-```python
-from pyspark.sql import SparkSession
-
-file = "/home/jovyan/openlineage/libs/openlineage-spark-1.9.0.jar"
-
-spark = (SparkSession.builder.master('local').appName('rdd_to_dataframe')
-             .config('spark.jars', file)
-             .config('spark.jars.packages', 'org.postgresql:postgresql:42.2.+')
-             .config('spark.extraListeners', 'io.openlineage.spark.agent.OpenLineageSparkListener')
-             .config('spark.openlineage.transport.type', 'http')
-             .config('spark.openlineage.transport.url', 'http://{openlineage.client.host}/api/v1/namespaces/spark_integration/')
-             .getOrCreate())
-```
-
-## Arguments
-
-### Spark Listener
-The SparkListener reads its configuration from SparkConf parameters. These can be specified on the
-command line or in the `conf/spark-defaults.conf` file.
-
-The following parameters can be specified in the Spark configuration:
-
-> **_NOTE:_** The `console` transport mode does not require any additional config so it's preferable for debug or first time set up. Its enabled by setting `spark.openlineage.transport.type` value to `console`.
-
-### General
-
-Parameters configuring the Spark integration
-
-
-| Parameter                                             | Definition                                                                                                                                                                         | Example                             |
--------------------------------------------------------|------------------------------------------------------------------------------------------------------------------------------------------------------------------------------------|-------------------------------------
-| spark.openlineage.transport.type                      | The transport type used for event emit, default type is `console`                                                                                                                  | http                                |
-| spark.openlineage.namespace                           | The default namespace to be applied for any jobs submitted                                                                                                                         | MyNamespace                         |
-| spark.openlineage.parentJobNamespace                  | The job namespace to be used for the parent job facet                                                                                                                              | ParentJobNamespace                  |
-| spark.openlineage.parentJobName                       | The job name to be used for the parent job facet                                                                                                                                   | ParentJobName                       |
-| spark.openlineage.parentRunId                         | The RunId of the parent job that initiated this Spark job                                                                                                                          | xxxx-xxxx-xxxx-xxxx                 |
-| spark.openlineage.appName                             | Custom value overwriting Spark app name in events                                                                                                                                  | AppName                             |
-| spark.openlineage.facets.disabled                     | List of facets to disable, enclosed in `[]` (required from 0.21.x) and separated by `;`, default is `[spark_unknown;spark.logicalPlan]` (currently must contain `;`)               | \[spark_unknown;spark.logicalPlan\] |
-| spark.openlineage.facets.custom_environment_variables | List of environment variables to include in EnvironmentRunFacet, enclosed in `[]` (required from 0.21.x) and separated by `;`, default is empty                                    | \[CUSTOM_ENV_VAR;\]                 |
-| spark.openlineage.capturedProperties                  | comma separated list of properties to be captured in spark properties facet (default `spark.master`, `spark.app.name`)                                                             | "spark.example1,spark.example2"     |
-| spark.openlineage.dataset.removePath.pattern          | Java regular expression that removes `?<remove>` named group from dataset path. Can be used to last path subdirectories from paths like `s3://my-whatever-path/year=2023/month=04` | `(.*)(?<remove>\/.*\/.*)`           |
-| spark.openlineage.jobName.appendDatasetName           | Decides whether output dataset name should be appended to job name. By default `true`.                                                                                             | false                               |
-| spark.openlineage.jobName.replaceDotWithUnderscore    | Replaces dots in job name with underscore. Can be used to mimic legacy behaviour on Databricks platform. By default `false`.                                                       | false                               |
-| spark.openlineage.debugFacet                          | Determines whether debug facet shall be generated and included within the event. Set `enabled` to turn it on. By default, facet is disabled.                                       | enabled                             |
-| spark.openlineage.circuitBreaker.*                    | Please refer to [client java](https://github.com/OpenLineage/OpenLineage/blob/main/client/java/README.md) **Circuit Breakers** section for more details.                           |                              |
-
-### HTTP
-
-| Parameter                                    | Definition                                                                                                                                  | Example               |
-----------------------------------------------|---------------------------------------------------------------------------------------------------------------------------------------------|-----------------------
-| spark.openlineage.transport.endpoint          | Path to resource                                                                                                                            | /api/v1/lineage       |
-| spark.openlineage.transport.apiKey            | An API key to be used when sending events to the OpenLineage server                                                                         | abcdefghijk           |
-| spark.openlineage.transport.timeout           | Timeout for sending OpenLineage info in milliseconds                                                                                        | 5000                  |
-| spark.openlineage.transport.urlParams.xyz     | A URL parameter (replace xyz) and value to be included in requests to the OpenLineage API server                                            | abcdefghijk           |
-| spark.openlineage.transport.url               | The hostname of the OpenLineage API server where events should be reported, it can have other properties embedded                            | http://localhost:5000 |
-| spark.openlineage.transport.headers.xyz       | Request headers (replace xyz) and value to be included in requests to the OpenLineage API server                                            | abcdefghijk           |
-
-##### URL
-
-You can supply http parameters using values in url, the parsed `spark.openlineage.*` properties are located in url as follows:
-
-`{transport.url}/{transport.endpoint}/namespaces/{namespace}/jobs/{parentJobName}/runs/{parentRunId}?app_name={appName}&api_key={transport.apiKey}&timeout={transport.timeout}&xxx={transport.urlParams.xxx}`
-
-example:
-
-`http://localhost:5000/api/v1/namespaces/ns_name/jobs/job_name/runs/xxxxxxxx-xxxx-xxxx-xxxx-xxxxxxxxxxxx?app_name=app&api_key=abc&timeout=5000&xxx=xxx`
-
-### Kinesis 
-If `spark.openlineage.transport.type` is set to `kinesis`, then the below parameters would be read and used when building KinesisProducer.
-Also, KinesisTransport depends on you to provide artifact `com.amazonaws:amazon-kinesis-producer:0.14.0` or compatible on your classpath.
-
-| Parameter                                     | Definition                                                                                                                                                                                   | Example          |
------------------------------------------------|----------------------------------------------------------------------------------------------------------------------------------------------------------------------------------------------|------------------
-| spark.openlineage.transport.streamName        | Required, the streamName of the Kinesis Stream                                                                                                                                               | some-stream-name |
-| spark.openlineage.transport.region            | Required, the region of the stream                                                                                                                                                           | us-east-2        |
-| spark.openlineage.transport.roleArn           | Optional, the roleArn which is allowed to read/write to Kinesis stream                                                                                                                       | some-role-arn    |
-| spark.openlineage.transport.properties.[xxx]  | Optional, the [xxx] is property of [Kinesis allowed properties](https://github.com/awslabs/amazon-kinesis-producer/blob/master/java/amazon-kinesis-producer-sample/default_config.properties) | 1                |
-
-### Kafka 
-If `spark.openlineage.transport.type` is set to `kafka`, then the below parameters would be read and used when building KafkaProducer.
-
-| Parameter                                    | Definition                                      | Example    |
-----------------------------------------------|-------------------------------------------------|------------
-| spark.openlineage.transport.topicName        | Required, name of the topic                     | topic-name |
-| spark.openlineage.transport.localServerId    | Required, id of local server                    | xxxxxxxx   |
-| spark.openlineage.transport.properties.[xxx] | Optional, the [xxx] is property of Kafka client | 1          |
-
-
-# Build
-
-## Java 8
-
-Testing requires a Java 8 JVM to test the Scala Spark components.
-
-```sh
-export JAVA_HOME=`/usr/libexec/java_home -v 1.8`
-```
-
-## Preparation
-
-The integration depends on two libraries that are build locally `openlineage-java` and `openlineage-sql-java`, 
-so before any testing or building of a package you need to publish the appropriate artifacts to local maven repository.
-To build the packages you need to execute.
-
-To install `openlineage-java` in local maven repo run:
-```sh
-cd ../../client/java/ && ./gradlew publishToMavenLocal
-```
-
-For `openlineage-sql-java` run:
-
-```sh
-../../integration/sql/iface-java/ && ./script/compile.sh
-../../integration/sql/iface-java/ && ./script/build.sh
-```
-
-## Testing
-
-To run the tests, from the current directory run:
-
-```sh
-./gradlew test
-```
-
-To run the integration tests, from the current directory run:
-
-```sh
-./gradlew integrationTest
-```
-
-## Build jar
-
-```sh
-./gradlew shadowJar
-```
-
-# Extending
-The Spark library is intended to support extension via custom implementations of a handful
-of interfaces. Nearly every extension interface extends or mimics Scala's `PartialFunction`. The
-`isDefinedAt(Object x)` method determines whether a given input is a valid input to the function.
-A default implementation of `isDefinedAt(Object x)` is provided, which checks the generic type
-arguments of the concrete class, if concrete type arguments are given, and determines if the input
-argument matches the generic type. For example, the following class is automatically defined for an
-input argument of type `MyDataset`.
-
-```
-class MyDatasetDetector extends QueryPlanVisitor<MyDataset, OutputDataset> {
-}
-```
-
-## API
-The following APIs are still evolving and may change over time based on user feedback.
-
-###[`OpenLineageEventHandlerFactory`](shared/src/main/java/io/openlineage/spark/api/OpenLineageEventHandlerFactory.java)
-This interface defines the main entrypoint to the extension codebase. Custom implementations
-are registered by following Java's [`ServiceLoader` conventions](https://docs.oracle.com/javase/8/docs/api/java/util/ServiceLoader.html).
-A file called `io.openlineage.spark.api.OpenLineageEventHandlerFactory` must exist in the
-application or jar's `META-INF/service` directory. Each line of that file must be the fully
-qualified class name of a concrete implementation of `OpenLineageEventHandlerFactory`. More than one
-implementation can be present in a single file. This might be useful to separate extensions that
-are targeted toward different environments - e.g., one factory may contain Azure-specific extensions,
-while another factory may contain GCP extensions.
-
-The `OpenLineageEventHandlerFactory` interface makes heavy use of default methods. Implementations
-may override any or all of the following methods
-```java
-/**
- * Return a collection of QueryPlanVisitors that can generate InputDatasets from a LogicalPlan node
- */
-Collection<PartialFunction<LogicalPlan, List<InputDataset>>> createInputDatasetQueryPlanVisitors(OpenLineageContext context);
-
-/**
- * Return a collection of QueryPlanVisitors that can generate OutputDatasets from a LogicalPlan node
- */
-Collection<PartialFunction<LogicalPlan, List<OutputDataset>>> createOutputDatasetQueryPlanVisitors(OpenLineageContext context);
-
-/**
- * Return a collection of PartialFunctions that can generate InputDatasets from one of the
- * pre-defined Spark types accessible from SparkListenerEvents (see below)
- */
-Collection<PartialFunction<Object, List<InputDataset>>> createInputDatasetBuilder(OpenLineageContext context);
-
-/**
- * Return a collection of PartialFunctions that can generate OutputDatasets from one of the
- * pre-defined Spark types accessible from SparkListenerEvents (see below)
- */
-Collection<PartialFunction<Object, List<OutputDataset>>> createOutputDatasetBuilder(OpenLineageContext context);
-
-/**
- * Return a collection of CustomFacetBuilders that can generate InputDatasetFacets from one of the
- * pre-defined Spark types accessible from SparkListenerEvents (see below)
- */
-Collection<CustomFacetBuilder<?, ? extends InputDatasetFacet>> createInputDatasetFacetBuilders(OpenLineageContext context);
-
-/**
- * Return a collection of CustomFacetBuilders that can generate OutputDatasetFacets from one of the
- * pre-defined Spark types accessible from SparkListenerEvents (see below)
- */
-Collection<CustomFacetBuilder<?, ? extends OutputDatasetFacet>>createOutputDatasetFacetBuilders(OpenLineageContext context);
-
-/**
- * Return a collection of CustomFacetBuilders that can generate DatasetFacets from one of the
- * pre-defined Spark types accessible from SparkListenerEvents (see below)
- */
-Collection<CustomFacetBuilder<?, ? extends DatasetFacet>> createDatasetFacetBuilders(OpenLineageContext context);
-
-/**
- * Return a collection of CustomFacetBuilders that can generate RunFacets from one of the
- * pre-defined Spark types accessible from SparkListenerEvents (see below)
- */
-Collection<CustomFacetBuilder<?, ? extends RunFacet>> createRunFacetBuilders(OpenLineageContext context);
-
-/**
- * Return a collection of CustomFacetBuilders that can generate JobFacets from one of the
- * pre-defined Spark types accessible from SparkListenerEvents (see below)
- */
-Collection<CustomFacetBuilder<?, ? extends JobFacet>> createJobFacetBuilders(OpenLineageContext context);
-```
-
-See the [`OpenLineageEventHandlerFactory` javadocs](shared/src/main/java/io/openlineage/spark/api/OpenLineageEventHandlerFactory.java)
-for specifics on each method.
-
-
-### [`QueryPlanVisitor`](shared/src/main/java/io/openlineage/spark/api/QueryPlanVisitor.java)
-QueryPlanVisitors evaluate nodes of a Spark `LogicalPlan` and attempt to generate `InputDataset`s or
-`OutputDataset`s from the information found in the `LogicalPlan` nodes. This is the most common
-abstraction present in the OpenLineage Spark library, and many examples can be found in the
-`io.openlineage.spark.agent.lifecycle.plan` package - examples include the
-[`BigQueryNodeVisitor`](shared/src/main/java/io/openlineage/spark/agent/lifecycle/plan/BigQueryNodeVisitor.java),
-the [`KafkaRelationVisitor`](shared/src/main/java/io/openlineage/spark/agent/lifecycle/plan/KafkaRelationVisitor.java)
-and the [`InsertIntoHiveTableVisitor`](shared/src/main/java/io/openlineage/spark/agent/lifecycle/plan/InsertIntoHiveTableVisitor.java).
-
-`QueryPlanVisitor`s implement Scala's `PartialFunction` interface and are tested against every node
-of a Spark query's optimized `LogicalPlan`. Each invocation will expect either an `InputDataset`
-or an `OutputDataset`. If a node can be either an `InputDataset` or an `OutputDataset`, the
-constructor should accept a `DatasetFactory` so that the correct dataset type is generated at
-runtime.
-
-`QueryPlanVisitor`s can attach facets to the Datasets created, e.g., `SchemaDatasetFacet` and
-`DatasourceDatasetFacet` are typically attached to the dataset when it is created. Custom facets
-can also be attached, though `CustomFacetBuilder`s _may_ override facets attached directly to the
-dataset.
-
-### [`InputDatasetBuilder`s](shared/src/main/java/io/openlineage/spark/api/AbstractInputDatasetBuilder.java) and [`OutputDatasetBuilder`s](integration/spark/src/main/common/java/io/openlineage/spark/api/AbstractOutputDatasetBuilder.java)
-Similar to the `QueryPlanVisitor`s, `InputDatasetBuilder`s and `OutputDatasetBuilder`s are
-`PartialFunction`s defined for a specific input (see below for the list of Spark listener events and
-scheduler objects that can be passed to a builder) that can generate either an `InputDataset` or an
-`OutputDataset`. Though not strictly necessary, the abstract base classes
-[`AbstractInputDatasetBuilder`s](shared/src/main/java/io/openlineage/spark/api/AbstractInputDatasetBuilder.java)
-and [`AbstractOutputDatasetBuilder`s](shared/src/main/java/io/openlineage/spark/api/AbstractOutputDatasetBuilder.java)
-are available for builders to extend.
-
-### [`CustomFacetBuilder`](shared/src/main/java/io/openlineage/spark/api/CustomFacetBuilder.java)
-`CustomFacetBuilders` evaluate Spark event types and scheduler objects (see below) to construct custom
-facets. `CustomFacetBuilders` are used to create `InputDatsetFacet`s, `OutputDatsetFacet`s,
-`DatsetFacet`s, `RunFacet`s, and `JobFacet`s. A few examples can be found in the
-[`io.openlineage.spark.agent.facets.builder`](shared/src/main/java/io/openlineage/spark/agent/facets/builder)
-package, including the [`ErrorFacetBuilder`](shared/src/main/java/io/openlineage/spark/agent/facets/builder/ErrorFacetBuilder.java)
-and the [`LogicalPlanRunFacetBuilder`](shared/src/main/java/io/openlineage/spark/agent/facets/builder/LogicalPlanRunFacetBuilder.java).
-`CustomFacetBuilder`s are not `PartialFunction` implementations, but do define the `isDefinedAt(Object)`
-method to determine whether a given input is valid for the function. They implement the `BiConsumer`
-interface, accepting the valid input argument, and a `BiConsumer<String, Facet>` consumer, which
-accepts the name and value of any custom facet that should be attached to the OpenLineage run.
-There is no limit to the number of facets that can be reported by a given `CustomFacetBuilder`.
-Facet names that conflict will overwrite previously reported facets if they are reported for the
-same Spark event.
-Though not strictly necessary, the following abstract base classes are available for extension:
-* [`AbstractJobFacetBuilder`s](shared/src/main/java/io/openlineage/spark/api/AbstractJobFacetBuilder.java)
-* [`AbstractRunFacetBuilder`s](shared/src/main/java/io/openlineage/spark/api/AbstractRunFacetBuilder.java)
-* [`AbstractInputDatasetFacetBuilder`s](shared/src/main/java/io/openlineage/spark/api/AbstractInputDatasetFacetBuilder.java)
-* [`AbstractOutputDatasetFacetBuilder`s](shared/src/main/java/io/openlineage/spark/api/AbstractOutputDatasetFacetBuilder.java)
-* [`AbstractDatasetFacetBuilder`s](shared/src/main/java/io/openlineage/spark/api/AbstractDatasetFacetBuilder.java)
-
-Input/Output/Dataset facets returned are attached to _any_ Input/Output Dataset found for a given
-Spark event. Typically, a Spark job only has one `OutputDataset`, so any `OutputDatasetFacet`
-generated will be attached to that `OutputDataset`. However, Spark jobs often have multiple
-`InputDataset`s. Typically, an `InputDataset` is read within a single Spark `Stage`, and any metrics
-pertaining to that dataset may be present in the `StageInfo#taskMetrics()` for that `Stage`.
-Accumulators pertaining to a dataset should be reported in the task metrics for a stage so that the
-`CustomFacetBuilder` can match against the `StageInfo` and retrieve the task metrics for that stage
-when generating the `InputDatasetFacet`. Other facet information is often found by analyzing the
-`RDD` that reads the raw data for a dataset. `CustomFacetBuilder`s that generate these facets should
-be defined for the specific subclass of `RDD` that is used to read the target dataset - e.g.,
-`HadoopRDD`, `BigQueryRDD`, or `JdbcRDD`.
-
-### Function Argument Types
-`CustomFacetBuilder`s and dataset builders can be defined for the following set of Spark listener
-event types and scheduler types:
-
-* `org.apache.spark.sql.execution.ui.SparkListenerSQLExecutionStart`
-* `org.apache.spark.sql.execution.ui.SparkListenerSQLExecutionEnd`
-* `org.apache.spark.scheduler.SparkListenerJobStart`
-* `org.apache.spark.scheduler.SparkListenerJobEnd`
-* `org.apache.spark.rdd.RDD`
-* `org.apache.spark.scheduler.Stage`
-* `org.apache.spark.scheduler.StageInfo`
-* `org.apache.spark.scheduler.ActiveJob`
-
-Note that `RDD`s are "unwrapped" prior to being evaluated by builders, so there's no need to, e.g.,
-check a `MapPartitionsRDD`'s dependencies. The `RDD` for each `Stage` can be evaluated when a
-`org.apache.spark.scheduler.SparkListenerStageCompleted` event occurs. When a
-`org.apache.spark.scheduler.SparkListenerJobEnd` event is encountered, the last `Stage` for the
-`ActiveJob` can be evaluated.
-
-## Spark extensions' built-in lineage extraction
-
-Spark ecosystem comes with a plenty of pluggable extensions like iceberg, delta or spark-bigquery-connector
-to name a few. Extensions modify logical plan of the job and inject its own classes from which lineage shall be 
-extracted. This is adding extra complexity, as it makes `openlineage-spark` codebase
-dependent on the extension packages. The complexity grows more when multiple versions
-of the same extension need to be supported. 
-
-### Spark DataSource V2 API Extensions
-
-Some extensions rely on Spark DataSource V2 API and implement TableProvider, Table, ScanBuilder etc.
-that are used within Spark to create `DataSourceV2Relation` instances.
-
-A logical plan node `DataSourceV2Relation` contains `Table` field with a properties map of type
-`Map<String, String>`. `openlineage-spark` uses this map to extract dataset information for lineage
-event from `DataSourceV2Relation`. It is checking for the properties `openlineage.dataset.name` and
-`openlineage.dataset.namespace`. If they are present, it uses them to identify a dataset. Please 
-be aware that namespace and name need to conform to [naming convention](https://github.com/OpenLineage/OpenLineage/blob/main/spec/Naming.md).
-
-Properties can be also used to pass any dataset facet. For example:
-```
-openlineage.dataset.facets.customFacet={"property1": "value1", "property2": "value2"}
-```
-will enrich dataset with `customFacet`:
-```json
-"inputs": [{
-    "name": "...",
-    "namespace": "...",
-    "facets": {
-        "customFacet": {
-            "property1": "value1",
-            "property2": "value2",
-            "_producer": "..."
-        },
-        "schema": { }
-}]
-```
-
-The approach can be used for standard facets
-from OpenLineage spec as well. `schema` does not need to be passed through the properties as 
-it is derived within `openlineage-spark` from `DataSourceV2Relation`. Custom facets are automatically
-filled with `_producer` field.
-
-## Contributing
-
-If contributing changes, additions or fixes to the Spark integration, please include the following header in any new `.java` files:
-
-```
-/* 
-/* Copyright 2018-2022 contributors to the OpenLineage project
-/* SPDX-License-Identifier: Apache-2.0 
-*/
-```
-
-A Github Action checks for headers in new `.java` files when pull requests are opened.
-
-Thank you for your contributions to the project!
-=======
 Quick Links:
  * [Installation](https://openlineage.io/docs/integrations/spark/installation)
  * [Configuration](https://openlineage.io/docs/integrations/spark/configuration/usage)
@@ -456,7 +12,6 @@
  * [Column-Level Lineage](https://openlineage.io/docs/integrations/spark/spark_column_lineage)
  * [Extending](https://openlineage.io/docs/integrations/spark/extending)
  * [Development](https://openlineage.io/docs/development/developing/spark/setup)
->>>>>>> e88aaa14
 
 ----
 SPDX-License-Identifier: Apache-2.0\
