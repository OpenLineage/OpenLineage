# OpenLineage Spark Listener

The OpenLineage Spark Agent uses jvm instrumentation to emit OpenLineage metadata.

## Installation

Maven:

```xml
<dependency>
    <groupId>io.openlineage</groupId>
    <artifactId>openlineage-spark</artifactId>
    <version>0.21.1</version>
</dependency>
```

or Gradle:

```groovy
implementation 'io.openlineage:openlineage-spark:0.21.1'
```

## Getting started

### Quickstart
The fastest way to get started testing Spark and OpenLineage is to use the docker-compose files included
in the project. From the Spark integration directory ($OPENLINEAGE_ROOT/integration/spark), execute
```bash
docker-compose up
```
This will start Marquez as an Openlineage client and Jupyter Spark notebook on localhost:8888. On startup, the notebook container logs will show a list of URLs
including an access token, such as
```bash
notebook_1  |     To access the notebook, open this file in a browser:
notebook_1  |         file:///home/jovyan/.local/share/jupyter/runtime/nbserver-9-open.html
notebook_1  |     Or copy and paste one of these URLs:
notebook_1  |         http://abc12345d6e:8888/?token=XXXXXX
notebook_1  |      or http://127.0.0.1:8888/?token=XXXXXX
```
Copy the URL with the localhost IP and paste it into your browser window to begin creating a new Jupyter
Spark notebook (see the [https://jupyter-docker-stacks.readthedocs.io/en/latest/](docs) for info on
using the Jupyter docker image).

# OpenLineageSparkListener as a plain Spark Listener
The SparkListener can be referenced as a plain Spark Listener implementation.

Create a new notebook and paste the following into the first cell:
```python
from pyspark.sql import SparkSession

spark = (SparkSession.builder.master('local')
         .appName('sample_spark')
         .config('spark.jars.packages', 'io.openlineage:openlineage-spark:0.21.1')
         .config('spark.extraListeners', 'io.openlineage.spark.agent.OpenLineageSparkListener')
         .config('spark.openlineage.transport.url', 'http://{openlineage.client.host}/api/v1/namespaces/spark_integration/')
         .getOrCreate())
```
To use the local jar, you can build it with
```bash
gradle shadowJar
```
then reference it in the Jupyter notebook with the following (note that the jar should be built
*before* running the `docker-compose up` step or docker will just mount a dummy folder; once the
`build/libs` directory exists, you can repeatedly build the jar without restarting the jupyter
container):
```python
from pyspark.sql import SparkSession

file = "/home/jovyan/openlineage/libs/openlineage-spark-0.21.1.jar"

spark = (SparkSession.builder.master('local').appName('rdd_to_dataframe')
             .config('spark.jars', file)
             .config('spark.jars.packages', 'org.postgresql:postgresql:42.2.+')
             .config('spark.extraListeners', 'io.openlineage.spark.agent.OpenLineageSparkListener')
             .config('spark.openlineage.transport.type', 'http')
             .config('spark.openlineage.transport.url', 'http://{openlineage.client.host}/api/v1/namespaces/spark_integration/')
             .getOrCreate())
```

## Arguments

### Spark Listener
The SparkListener reads its configuration from SparkConf parameters. These can be specified on the
command line or in the `conf/spark-defaults.conf` file.

The following parameters can be specified in the Spark configuration:

> **_NOTE:_** The `console` transport mode does not require any additional config so it's preferable for debug or first time set up. Its enabled by setting `spark.openlineage.transport.type` value to `console`.

### General

Parameters configuring the Spark integration

<<<<<<< HEAD
| Parameter                            | Definition                                                                                                                                         | Example                             |
--------------------------------------|----------------------------------------------------------------------------------------------------------------------------------------------------|-------------------------------------
| spark.openlineage.transport.type     | The transport type used for event emit, default type is `http`                                                                                     | http                                |
| spark.openlineage.namespace          | The default namespace to be applied for any jobs submitted                                                                                         | MyNamespace                         |
| spark.openlineage.parentJobName      | The job name to be used for the parent job facet                                                                                                   | ParentJobName                       |
| spark.openlineage.parentRunId        | The RunId of the parent job that initiated this Spark job                                                                                          | xxxx-xxxx-xxxx-xxxx                 |
| spark.openlineage.appName            | Custom value overwriting Spark app name in events                                                                                                  | AppName                             |
| spark.openlineage.facets.disabled    | List of facets to disable, enclosed in `[]` (required from 0.21.x) and separated by `;`, default is `[spark_unknown;]` (currently must contain `;`) | \[spark_unknown;spark.logicalPlan\] |
| spark.openlineage.capturedProperties | comma separated list of properties to be captured in spark properties facet (default `spark.master`, `spark.app.name`)                            | "spark.example1,spark.example2"     |
=======
| Parameter                                | Definition                                                                                                                                          | Example                             |
------------------------------------------|-----------------------------------------------------------------------------------------------------------------------------------------------------|-------------------------------------
| spark.openlineage.transport.type         | The transport type used for event emit, default type is `console`                                                                                   | http                                |
| spark.openlineage.namespace              | The default namespace to be applied for any jobs submitted                                                                                          | MyNamespace                         |
| spark.openlineage.parentJobName          | The job name to be used for the parent job facet                                                                                                    | ParentJobName                       |
| spark.openlineage.parentRunId            | The RunId of the parent job that initiated this Spark job                                                                                           | xxxx-xxxx-xxxx-xxxx                 |
| spark.openlineage.appName                | Custom value overwriting Spark app name in events                                                                                                   | AppName                             |
| spark.openlineage.facets.disabled        | List of facets to disable, enclosed in `[]` (required from 0.21.x) and separated by `;`, default is `[spark_unknown;]` (currently must contain `;`) | \[spark_unknown;spark.logicalPlan\] |
>>>>>>> eb06841e

### HTTP

| Parameter                                     | Definition                                                                                                                                  | Example               |
----------------------------------------------|---------------------------------------------------------------------------------------------------------------------------------------------|-----------------------
| spark.openlineage.transport.endpoint          | Path to resource                                                                                                                            | /api/v1/lineage       |
| spark.openlineage.transport.apiKey            | An API key to be used when sending events to the OpenLineage server                                                                         | abcdefghijk           |
| spark.openlineage.transport.timeout           | Timeout for sending OpenLineage info in milliseconds                                                                                        | 5000                  |
| spark.openlineage.transport.urlParams.xyz     | A URL parameter (replace xyz) and value to be included in requests to the OpenLineage API server                                            | abcdefghijk           |
| spark.openlineage.transport.url               | The hostname of the OpenLineage API server where events should be reported, it can have other properties embeded                            | http://localhost:5000 |

##### URL

You can supply http parameters using values in url, the parsed `spark.openlineage.*` properties are located in url as follows:

`{transport.url}/{transport.endpoint}/namespaces/{namespace}/jobs/{parentJobName}/runs/{parentRunId}?app_name={appName}&api_key={transport.apiKey}&timeout={transport.timeout}&xxx={transport.urlParams.xxx}`

example:

`http://localhost:5000/api/v1/namespaces/ns_name/jobs/job_name/runs/xxxxxxxx-xxxx-xxxx-xxxx-xxxxxxxxxxxx?app_name=app&api_key=abc&timeout=5000&xxx=xxx`

### Kinesis 
If `spark.openlineage.transport.type` is set to `kinesis`, then the below parameters would be read and used when building KinesisProducer.
Also, KinesisTransport depends on you to provide artifact `com.amazonaws:amazon-kinesis-producer:0.14.0` or compatible on your classpath.

| Parameter                                     | Definition                                                                                                                                                                                   | Example          |
-----------------------------------------------|----------------------------------------------------------------------------------------------------------------------------------------------------------------------------------------------|------------------
| spark.openlineage.transport.streamName        | Required, the streamName of the Kinesis Stream                                                                                                                                               | some-stream-name |
| spark.openlineage.transport.region            | Required, the region of the stream                                                                                                                                                           | us-east-2        |
| spark.openlineage.transport.roleArn           | Optional, the roleArn which is allowed to read/write to Kinesis stream                                                                                                                       | some-role-arn    |
| spark.openlineage.transport.properties.[xxx]  | Optional, the [xxx] is property of [Kinesis allowd properties](https://github.com/awslabs/amazon-kinesis-producer/blob/master/java/amazon-kinesis-producer-sample/default_config.properties) | 1                |

### Kafka 
If `spark.openlineage.transport.type` is set to `kafka`, then the below parameters would be read and used when building KafkaProducer.

| Parameter                                    | Definition                                      | Example    |
----------------------------------------------|-------------------------------------------------|------------
| spark.openlineage.transport.topicName        | Required, name of the topic                     | topic-name |
| spark.openlineage.transport.localServerId    | Required, id of local server                    | xxxxxxxx   |
| spark.openlineage.transport.properties.[xxx] | Optional, the [xxx] is property of Kafka client | 1          |


# Build

## Java 8

Testing requires a Java 8 JVM to test the Scala Spark components.

`export JAVA_HOME=`/usr/libexec/java_home -v 1.8`

## Preparation

The integration depends on two libraries that are build locally `openlineage-java` and `openlineage-sql-java`, 
so before any testing or building of a package you need to publish the appropriate artifacts to local maven repository.
To build the packages you need to execute.

To install `openlineage-java` in local maven repo run:
```sh
cd ../../client/java/ && ./gradlew publishToMavenLocal
```

For `openlineage-sql-java` run:

```sh
../../integration/sql/iface-java/ && ./script/compile.sh
../../integration/sql/iface-java/ && ./script/build.sh
```

## Testing

To run the tests, from the current directory run:

```sh
./gradlew test
```

To run the integration tests, from the current directory run:

```sh
./gradlew integrationTest
```

## Build jar

```sh
./gradlew shadowJar
```

# Extending
The Spark library is intended to support extension via custom implementations of a handful
of interfaces. Nearly every extension interface extends or mimics Scala's `PartialFunction`. The
`isDefinedAt(Object x)` method determines whether a given input is a valid input to the function.
A default implementation of `isDefinedAt(Object x)` is provided, which checks the generic type
arguments of the concrete class, if concrete type arguments are given, and determines if the input
argument matches the generic type. For example, the following class is automatically defined for an
input argument of type `MyDataset`.

```
class MyDatasetDetector extends QueryPlanVisitor<MyDataset, OutputDataset> {
}
```

## API
The following APIs are still evolving and may change over time based on user feedback.

###[`OpenLineageEventHandlerFactory`](shared/src/main/java/io/openlineage/spark/api/OpenLineageEventHandlerFactory.java)
This interface defines the main entrypoint to the extension codebase. Custom implementations
are registered by following Java's [`ServiceLoader` conventions](https://docs.oracle.com/javase/8/docs/api/java/util/ServiceLoader.html).
A file called `io.openlineage.spark.api.OpenLineageEventHandlerFactory` must exist in the
application or jar's `META-INF/service` directory. Each line of that file must be the fully
qualified class name of a concrete implementation of `OpenLineageEventHandlerFactory`. More than one
implementation can be present in a single file. This might be useful to separate extensions that
are targeted toward different environments - e.g., one factory may contain Azure-specific extensions,
while another factory may contain GCP extensions.

The `OpenLineageEventHandlerFactory` interface makes heavy use of default methods. Implementations
may override any or all of the following methods
```java
/**
 * Return a collection of QueryPlanVisitors that can generate InputDatasets from a LogicalPlan node
 */
Collection<PartialFunction<LogicalPlan, List<InputDataset>>> createInputDatasetQueryPlanVisitors(OpenLineageContext context);

/**
 * Return a collection of QueryPlanVisitors that can generate OutputDatasets from a LogicalPlan node
 */
Collection<PartialFunction<LogicalPlan, List<OutputDataset>>> createOutputDatasetQueryPlanVisitors(OpenLineageContext context);

/**
 * Return a collection of PartialFunctions that can generate InputDatasets from one of the
 * pre-defined Spark types accessible from SparkListenerEvents (see below)
 */
Collection<PartialFunction<Object, List<InputDataset>>> createInputDatasetBuilder(OpenLineageContext context);

/**
 * Return a collection of PartialFunctions that can generate OutputDatasets from one of the
 * pre-defined Spark types accessible from SparkListenerEvents (see below)
 */
Collection<PartialFunction<Object, List<OutputDataset>>> createOutputDatasetBuilder(OpenLineageContext context);

/**
 * Return a collection of CustomFacetBuilders that can generate InputDatasetFacets from one of the
 * pre-defined Spark types accessible from SparkListenerEvents (see below)
 */
Collection<CustomFacetBuilder<?, ? extends InputDatasetFacet>> createInputDatasetFacetBuilders(OpenLineageContext context);

/**
 * Return a collection of CustomFacetBuilders that can generate OutputDatasetFacets from one of the
 * pre-defined Spark types accessible from SparkListenerEvents (see below)
 */
Collection<CustomFacetBuilder<?, ? extends OutputDatasetFacet>>createOutputDatasetFacetBuilders(OpenLineageContext context);

/**
 * Return a collection of CustomFacetBuilders that can generate DatasetFacets from one of the
 * pre-defined Spark types accessible from SparkListenerEvents (see below)
 */
Collection<CustomFacetBuilder<?, ? extends DatasetFacet>> createDatasetFacetBuilders(OpenLineageContext context);

/**
 * Return a collection of CustomFacetBuilders that can generate RunFacets from one of the
 * pre-defined Spark types accessible from SparkListenerEvents (see below)
 */
Collection<CustomFacetBuilder<?, ? extends RunFacet>> createRunFacetBuilders(OpenLineageContext context);

/**
 * Return a collection of CustomFacetBuilders that can generate JobFacets from one of the
 * pre-defined Spark types accessible from SparkListenerEvents (see below)
 */
Collection<CustomFacetBuilder<?, ? extends JobFacet>> createJobFacetBuilders(OpenLineageContext context);
```

See the [`OpenLineageEventHandlerFactory` javadocs](shared/src/main/java/io/openlineage/spark/api/OpenLineageEventHandlerFactory.java)
for specifics on each method.


### [`QueryPlanVisitor`](shared/src/main/java/io/openlineage/spark/api/QueryPlanVisitor.java)
QueryPlanVisitors evaluate nodes of a Spark `LogicalPlan` and attempt to generate `InputDataset`s or
`OutputDataset`s from the information found in the `LogicalPlan` nodes. This is the most common
abstraction present in the OpenLineage Spark library, and many examples can be found in the
`io.openlineage.spark.agent.lifecycle.plan` package - examples include the
[`BigQueryNodeVisitor`](shared/src/main/java/io/openlineage/spark/agent/lifecycle/plan/BigQueryNodeVisitor.java),
the [`KafkaRelationVisitor`](shared/src/main/java/io/openlineage/spark/agent/lifecycle/plan/KafkaRelationVisitor.java)
and the [`InsertIntoHiveTableVisitor`](shared/src/main/java/io/openlineage/spark/agent/lifecycle/plan/InsertIntoHiveTableVisitor.java).

`QueryPlanVisitor`s implement Scala's `PartialFunction` interface and are tested against every node
of a Spark query's optimized `LogicalPlan`. Each invocation will expect either an `InputDataset`
or an `OutputDataset`. If a node can be either an `InputDataset` or an `OutputDataset`, the
constructor should accept a `DatasetFactory` so that the correct dataset type is generated at
runtime.

`QueryPlanVisitor`s can attach facets to the Datasets created, e.g., `SchemaDatasetFacet` and
`DatasourceDatasetFacet` are typically attached to the dataset when it is created. Custom facets
can also be attached, though `CustomFacetBuilder`s _may_ override facets attached directly to the
dataset.

### [`InputDatasetBuilder`s](shared/src/main/java/io/openlineage/spark/api/AbstractInputDatasetBuilder.java) and [`OutputDatasetBuilder`s](integration/spark/src/main/common/java/io/openlineage/spark/api/AbstractOutputDatasetBuilder.java)
Similar to the `QueryPlanVisitor`s, `InputDatasetBuilder`s and `OutputDatasetBuilder`s are
`PartialFunction`s defined for a specific input (see below for the list of Spark listener events and
scheduler objects that can be passed to a builder) that can generate either an `InputDataset` or an
`OutputDataset`. Though not strictly necessary, the abstract base classes
[`AbstractInputDatasetBuilder`s](shared/src/main/java/io/openlineage/spark/api/AbstractInputDatasetBuilder.java)
and [`AbstractOutputDatasetBuilder`s](shared/src/main/java/io/openlineage/spark/api/AbstractOutputDatasetBuilder.java)
are available for builders to extend.

### [`CustomFacetBuilder`](shared/src/main/java/io/openlineage/spark/api/CustomFacetBuilder.java)
`CustomFacetBuilders` evaluate Spark event types and scheduler objects (see below) to construct custom
facets. `CustomFacetBuilders` are used to create `InputDatsetFacet`s, `OutputDatsetFacet`s,
`DatsetFacet`s, `RunFacet`s, and `JobFacet`s. A few examples can be found in the
[`io.openlineage.spark.agent.facets.builder`](shared/src/main/java/io/openlineage/spark/agent/facets/builder)
package, including the [`ErrorFacetBuilder`](shared/src/main/java/io/openlineage/spark/agent/facets/builder/ErrorFacetBuilder.java)
and the [`LogicalPlanRunFacetBuilder`](shared/src/main/java/io/openlineage/spark/agent/facets/builder/LogicalPlanRunFacetBuilder.java).
`CustomFacetBuilder`s are not `PartialFunction` implementations, but do define the `isDefinedAt(Object)`
method to determine whether a given input is valid for the function. They implement the `BiConsumer`
interface, accepting the valid input argument, and a `BiConsumer<String, Facet>` consumer, which
accepts the name and value of any custom facet that should be attached to the OpenLineage run.
There is no limit to the number of facets that can be reported by a given `CustomFacetBuilder`.
Facet names that conflict will overwrite previously reported facets if they are reported for the
same Spark event.
Though not strictly necessary, the following abstract base classes are available for extension:
* [`AbstractJobFacetBuilder`s](shared/src/main/java/io/openlineage/spark/api/AbstractJobFacetBuilder.java)
* [`AbstractRunFacetBuilder`s](shared/src/main/java/io/openlineage/spark/api/AbstractRunFacetBuilder.java)
* [`AbstractInputDatasetFacetBuilder`s](shared/src/main/java/io/openlineage/spark/api/AbstractInputDatasetFacetBuilder.java)
* [`AbstractOutputDatasetFacetBuilder`s](shared/src/main/java/io/openlineage/spark/api/AbstractOutputDatasetFacetBuilder.java)
* [`AbstractDatasetFacetBuilder`s](shared/src/main/java/io/openlineage/spark/api/AbstractDatasetFacetBuilder.java)

Input/Output/Dataset facets returned are attached to _any_ Input/Output Dataset found for a given
Spark event. Typically, a Spark job only has one `OutputDataset`, so any `OutputDatasetFacet`
generated will be attached to that `OutputDataset`. However, Spark jobs often have multiple
`InputDataset`s. Typically, an `InputDataset` is read within a single Spark `Stage`, and any metrics
pertaining to that dataset may be present in the `StageInfo#taskMetrics()` for that `Stage`.
Accumulators pertaining to a dataset should be reported in the task metrics for a stage so that the
`CustomFacetBuilder` can match against the `StageInfo` and retrieve the task metrics for that stage
when generating the `InputDatasetFacet`. Other facet information is often found by analyzing the
`RDD` that reads the raw data for a dataset. `CustomFacetBuilder`s that generate these facets should
be defined for the specific subclass of `RDD` that is used to read the target dataset - e.g.,
`HadoopRDD`, `BigQueryRDD`, or `JdbcRDD`.

### Function Argument Types
`CustomFacetBuilder`s and dataset builders can be defined for the following set of Spark listener
event types and scheduler types:

* `org.apache.spark.sql.execution.ui.SparkListenerSQLExecutionStart`
* `org.apache.spark.sql.execution.ui.SparkListenerSQLExecutionEnd`
* `org.apache.spark.scheduler.SparkListenerJobStart`
* `org.apache.spark.scheduler.SparkListenerJobEnd`
* `org.apache.spark.rdd.RDD`
* `org.apache.spark.scheduler.Stage`
* `org.apache.spark.scheduler.StageInfo`
* `org.apache.spark.scheduler.ActiveJob`

Note that `RDD`s are "unwrapped" prior to being evaluated by builders, so there's no need to, e.g.,
check a `MapPartitionsRDD`'s dependencies. The `RDD` for each `Stage` can be evaluated when a
`org.apache.spark.scheduler.SparkListenerStageCompleted` event occurs. When a
`org.apache.spark.scheduler.SparkListenerJobEnd` event is encountered, the last `Stage` for the
`ActiveJob` can be evaluated.

## Contributing

If contributing changes, additions or fixes to the Spark integration, please include the following header in any new `.java` files:

```
/* 
/* Copyright 2018-2022 contributors to the OpenLineage project
/* SPDX-License-Identifier: Apache-2.0 
*/
```

A Github Action checks for headers in new `.java` files when pull requests are opened.

Thank you for your contributions to the project!

----
SPDX-License-Identifier: Apache-2.0\
Copyright 2018-2023 contributors to the OpenLineage project<|MERGE_RESOLUTION|>--- conflicted
+++ resolved
@@ -91,17 +91,7 @@
 
 Parameters configuring the Spark integration
 
-<<<<<<< HEAD
-| Parameter                            | Definition                                                                                                                                         | Example                             |
---------------------------------------|----------------------------------------------------------------------------------------------------------------------------------------------------|-------------------------------------
-| spark.openlineage.transport.type     | The transport type used for event emit, default type is `http`                                                                                     | http                                |
-| spark.openlineage.namespace          | The default namespace to be applied for any jobs submitted                                                                                         | MyNamespace                         |
-| spark.openlineage.parentJobName      | The job name to be used for the parent job facet                                                                                                   | ParentJobName                       |
-| spark.openlineage.parentRunId        | The RunId of the parent job that initiated this Spark job                                                                                          | xxxx-xxxx-xxxx-xxxx                 |
-| spark.openlineage.appName            | Custom value overwriting Spark app name in events                                                                                                  | AppName                             |
-| spark.openlineage.facets.disabled    | List of facets to disable, enclosed in `[]` (required from 0.21.x) and separated by `;`, default is `[spark_unknown;]` (currently must contain `;`) | \[spark_unknown;spark.logicalPlan\] |
-| spark.openlineage.capturedProperties | comma separated list of properties to be captured in spark properties facet (default `spark.master`, `spark.app.name`)                            | "spark.example1,spark.example2"     |
-=======
+
 | Parameter                                | Definition                                                                                                                                          | Example                             |
 ------------------------------------------|-----------------------------------------------------------------------------------------------------------------------------------------------------|-------------------------------------
 | spark.openlineage.transport.type         | The transport type used for event emit, default type is `console`                                                                                   | http                                |
@@ -110,7 +100,8 @@
 | spark.openlineage.parentRunId            | The RunId of the parent job that initiated this Spark job                                                                                           | xxxx-xxxx-xxxx-xxxx                 |
 | spark.openlineage.appName                | Custom value overwriting Spark app name in events                                                                                                   | AppName                             |
 | spark.openlineage.facets.disabled        | List of facets to disable, enclosed in `[]` (required from 0.21.x) and separated by `;`, default is `[spark_unknown;]` (currently must contain `;`) | \[spark_unknown;spark.logicalPlan\] |
->>>>>>> eb06841e
+| spark.openlineage.capturedProperties     | comma separated list of properties to be captured in spark properties facet (default `spark.master`, `spark.app.name`)                              | "spark.example1,spark.example2"     |
+
 
 ### HTTP
 
