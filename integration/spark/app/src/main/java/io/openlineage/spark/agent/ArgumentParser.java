--- conflicted
+++ resolved
@@ -7,11 +7,6 @@
 
 import static io.openlineage.spark.agent.util.SparkConfUtils.findSparkConfigKey;
 
-<<<<<<< HEAD
-import io.openlineage.client.OpenLineageClientUtils;
-import io.openlineage.client.OpenLineageYaml;
-import java.io.ByteArrayInputStream;
-=======
 import com.fasterxml.jackson.databind.ObjectMapper;
 import com.fasterxml.jackson.databind.node.ArrayNode;
 import com.fasterxml.jackson.databind.node.ObjectNode;
@@ -19,7 +14,6 @@
 import io.openlineage.client.OpenLineageYaml;
 import java.io.ByteArrayInputStream;
 import java.io.IOException;
->>>>>>> 3b4907dd
 import java.util.ArrayList;
 import java.util.Arrays;
 import java.util.HashSet;
@@ -34,11 +28,6 @@
 import lombok.extern.slf4j.Slf4j;
 import org.apache.commons.lang3.StringUtils;
 import org.apache.spark.SparkConf;
-<<<<<<< HEAD
-import org.json.JSONArray;
-import org.json.JSONObject;
-=======
->>>>>>> 3b4907dd
 import scala.Tuple2;
 
 @AllArgsConstructor
@@ -77,53 +66,6 @@
     if (conf.get(SPARK_CONF_TRANSPORT_TYPE).equals("http")) {
       findSparkConfigKey(conf, SPARK_CONF_HTTP_URL)
           .ifPresent(url -> UrlParser.parseUrl(url).forEach(conf::set));
-<<<<<<< HEAD
-    }
-    findSparkConfigKey(conf, SPARK_CONF_APP_NAME)
-        .filter(str -> !str.isEmpty())
-        .ifPresent(builder::appName);
-    findSparkConfigKey(conf, SPARK_CONF_NAMESPACE).ifPresent(builder::namespace);
-    findSparkConfigKey(conf, SPARK_CONF_JOB_NAME).ifPresent(builder::jobName);
-    findSparkConfigKey(conf, SPARK_CONF_PARENT_RUN_ID).ifPresent(builder::parentRunId);
-    builder.openLineageYaml(extractOpenlineageConfFromSparkConf(conf));
-    return builder.build();
-  }
-
-  public static OpenLineageYaml extractOpenlineageConfFromSparkConf(SparkConf conf) {
-    List<Tuple2<String, String>> olconf =
-        Arrays.stream(conf.getAllWithPrefix("spark.openlineage."))
-            .filter(e -> e._1.startsWith("transport") || e._1.startsWith("facets"))
-            .collect(Collectors.toList());
-
-    JSONObject jsonObject = new JSONObject();
-    for (Tuple2<String, String> c : olconf) {
-      JSONObject temp = jsonObject;
-      String keyPath = c._1;
-      String value = c._2;
-      if (StringUtils.isNotBlank(value)) {
-        List<String> pathKeys = getJsonPath(keyPath);
-        List<String> nonLeafs = pathKeys.subList(0, pathKeys.size() - 1);
-        String leaf = pathKeys.get(pathKeys.size() - 1);
-        for (String node : nonLeafs) {
-          if (!temp.has(node)) {
-            temp.put(node, new JSONObject());
-          }
-          temp = temp.getJSONObject(node);
-        }
-        if (value.contains(DISABLED_FACETS_SEPARATOR)) {
-          JSONArray jsonArray = new JSONArray();
-          Arrays.stream(value.split(DISABLED_FACETS_SEPARATOR))
-              .filter(StringUtils::isNotBlank)
-              .forEach(jsonArray::put);
-          temp.put(leaf, jsonArray);
-        } else {
-          temp.put(leaf, value);
-        }
-      }
-    }
-    return OpenLineageClientUtils.loadOpenLineageYaml(
-        new ByteArrayInputStream(jsonObject.toString().getBytes()));
-=======
     }
     findSparkConfigKey(conf, SPARK_CONF_APP_NAME)
         .filter(str -> !str.isEmpty())
@@ -173,7 +115,6 @@
     return Arrays.stream(conf.getAllWithPrefix("spark.openlineage."))
         .filter(e -> e._1.startsWith("transport") || e._1.startsWith("facets"))
         .collect(Collectors.toList());
->>>>>>> 3b4907dd
   }
 
   private static List<String> getJsonPath(String keyPath) {
