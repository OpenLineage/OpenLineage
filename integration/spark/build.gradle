/*
 * Licensed under the Apache License, Version 2.0 (the "License");
 * you may not use this file except in compliance with the License.
 * You may obtain a copy of the License at
 *
 *     http://www.apache.org/licenses/LICENSE-2.0
 *
 * Unless required by applicable law or agreed to in writing, software
 * distributed under the License is distributed on an "AS IS" BASIS,
 * WITHOUT WARRANTIES OR CONDITIONS OF ANY KIND, either express or implied.
 * See the License for the specific language governing permissions and
 * limitations under the License.
 */

import org.apache.tools.ant.filters.ReplaceTokens
import groovy.io.FileType

buildscript {
    repositories {
        maven {
            url 'https://plugins.gradle.org/m2/'
        }
    }
    dependencies {
        classpath 'com.adarshr:gradle-test-logger-plugin:2.1.1'
        classpath 'com.github.jengelman.gradle.plugins:shadow:6.1.0'
        classpath 'com.diffplug.spotless:spotless-plugin-gradle:5.12.1'
    }
}

plugins {
    id 'maven-publish'
    id 'signing'
}

repositories {
    mavenLocal()
    mavenCentral()
    maven {
        url = 'https://datakin.jfrog.io/artifactory/maven-public-libs-snapshot'
    }
}

apply plugin: 'jacoco'
apply plugin: 'java'
apply plugin: 'java-library'
apply plugin: 'com.adarshr.test-logger'
apply plugin: 'com.github.johnrengelman.shadow'
apply plugin: "com.diffplug.spotless"

java {
    sourceCompatibility = JavaVersion.VERSION_1_8
    targetCompatibility = JavaVersion.VERSION_1_8
}

archivesBaseName='openlineage-spark'

ext {
    assertjVersion = '3.20.2'
    junit5Version = '5.7.2'
    bytebuddyVersion = '1.10.21'
    sparkVersion = '2.4.7'
    spark3Version = '3.1.0'
    jacksonVersion = '2.12.2'
    postgresqlVersion = '42.2.19'
    lombokVersion = '1.18.20'
    mockitoVersion = '3.11.2'
    testcontainersVersion = '1.15.3'
    isReleaseVersion = !version.endsWith('SNAPSHOT')
}

dependencies {
    compileOnly "org.projectlombok:lombok:${lombokVersion}"
    annotationProcessor "org.projectlombok:lombok:${lombokVersion}"

    implementation "io.openlineage:openlineage-java:${project.version}"
    implementation 'org.javassist:javassist:3.27.0-GA'
    implementation 'com.github.ok2c.hc5:hc5-async-json:0.2.1'
    implementation 'org.apache.httpcomponents.client5:httpclient5:5.0.3'
    implementation "com.fasterxml.jackson.core:jackson-databind:${jacksonVersion}"
    implementation "com.fasterxml.jackson.core:jackson-core:${jacksonVersion}"
    implementation "com.fasterxml.jackson.datatype:jackson-datatype-jsr310:${jacksonVersion}"
    compileOnly "com.fasterxml.jackson.module:jackson-module-scala_2.11:${jacksonVersion}"
    compileOnly "org.apache.spark:spark-core_2.11:${sparkVersion}"
    compileOnly "org.apache.spark:spark-sql_2.11:${sparkVersion}"
    compileOnly 'com.google.cloud.spark:spark-bigquery_2.11:0.21.1'

    testImplementation "net.bytebuddy:byte-buddy-agent:${bytebuddyVersion}"
    testImplementation "net.bytebuddy:byte-buddy-dep:${bytebuddyVersion}"
    testImplementation platform('org.junit:junit-bom:5.7.1')
    testImplementation "org.postgresql:postgresql:${postgresqlVersion}"
    testImplementation 'org.hamcrest:hamcrest-library:2.2'
    testImplementation('org.xerial:sqlite-jdbc:3.34.0')
    testImplementation "org.testcontainers:junit-jupiter:${testcontainersVersion}"
    testImplementation "org.testcontainers:postgresql:${testcontainersVersion}"
    testImplementation "org.testcontainers:mockserver:${testcontainersVersion}"
    testImplementation('org.mock-server:mockserver-client-java:5.11.2') {
         exclude group: 'com.google.guava', module: 'guava'
    }
    testCompile "org.assertj:assertj-core:${assertjVersion}"
    testCompile "org.junit.jupiter:junit-jupiter:${junit5Version}"
    testCompile "org.mockito:mockito-core:${mockitoVersion}"
    testCompile "org.mockito:mockito-junit-jupiter:${mockitoVersion}"
    testCompileOnly "org.projectlombok:lombok:${lombokVersion}"
    testCompileOnly "org.apache.spark:spark-core_2.11:${sparkVersion}"
    testCompileOnly "org.apache.spark:spark-sql_2.11:${sparkVersion}"
    testCompileOnly 'com.google.cloud.spark:spark-bigquery-with-dependencies_2.11:0.21.1'
    if (project.getProperty('spark.version').startsWith('3')) {
        runtimeOnly "com.fasterxml.jackson.module:jackson-module-scala_2.12:${jacksonVersion}"
        testRuntimeOnly 'com.google.cloud.spark:spark-bigquery-with-dependencies_2.12:0.21.1'
        testRuntimeOnly "org.apache.spark:spark-core_2.12:${spark3Version}"
        testRuntimeOnly "org.apache.spark:spark-sql_2.12:${spark3Version}"
    } else {
        runtimeOnly "com.fasterxml.jackson.module:jackson-module-scala_2.11:${jacksonVersion}"
        testRuntimeOnly 'com.google.cloud.spark:spark-bigquery-with-dependencies_2.11:0.21.1'
        testRuntimeOnly "org.apache.spark:spark-core_2.11:${sparkVersion}"
        testRuntimeOnly "org.apache.spark:spark-sql_2.11:${sparkVersion}"
    }
    testAnnotationProcessor "org.projectlombok:lombok:${lombokVersion}"
}

task sourceJar(type: Jar) {
    classifier 'sources'
    from sourceSets.main.allJava
}

task javadocJar(type: Jar, dependsOn: javadoc) {
    classifier 'javadoc'
    from javadoc.destinationDir
}

<<<<<<< HEAD
task bumpVersionTestFiles() {
    doLast {
        def dir = new File(project.projectDir.path + '/integrations')
        dir.eachFileRecurse (FileType.FILES) { file ->
            ant.replace(file: file, token: "\$VERSION", value: project.version.toString())
        }
    }
}

def commonTestConfiguration = {
=======
test {
    useJUnitPlatform {
        excludeTags 'integration-test'
    }
>>>>>>> 7c4ea2dd
    forkEvery 1
    maxParallelForks 3
    testLogging {
        events "passed", "skipped", "failed"
        showStandardStreams = true
    }
    systemProperties = [
            'junit.platform.output.capture.stdout': 'true',
            'junit.platform.output.capture.stderr': 'true',
            'spark.version'                       : project.getProperty('spark.version'),
            'openlineage.spark.jar': "${archivesBaseName}-${project.version}.jar"
    ]
<<<<<<< HEAD
}

test {
    configure commonTestConfiguration
    useJUnitPlatform {
        excludeTags 'integration-test'
    }
    dependsOn bumpVersionTestFiles
=======
>>>>>>> 7c4ea2dd
}

task integrationTest(type: Test) {
    configure commonTestConfiguration
    useJUnitPlatform {
        includeTags "integration-test"
    }
    dependsOn bumpVersionTestFiles, shadowJar
}

task integrationTestSpark3(type: Test) {
    configure commonTestConfiguration
    useJUnitPlatform {
        includeTags "integration-test"
    }
<<<<<<< HEAD
    systemProperty('spark.version', '3.1')
    dependsOn bumpVersionTestFiles, shadowJar
=======
    systemProperties = [
            'junit.platform.output.capture.stdout': 'true',
            'junit.platform.output.capture.stderr': 'true',
            'spark.version': project.getProperty('spark.version'),
            'openlineage.spark.jar': "${archivesBaseName}-${project.version}.jar"
    ]
    dependsOn shadowJar
>>>>>>> 7c4ea2dd
}

spotless {
    def disallowWildcardImports = {
        String text = it
        def regex = ~/import .*\.\*;/
        def m = regex.matcher(text)
        if (m.find()) {
            throw new AssertionError("Wildcard imports disallowed - ${m.findAll()}")
        }
    }
    java {
        googleJavaFormat()
        removeUnusedImports()
        custom 'disallowWildcardImports', disallowWildcardImports
    }
}

def reportsDir = "${buildDir}/reports";
def coverageDir = "${reportsDir}/coverage";

jacoco {
    toolVersion = '0.8.5'
    reportsDir = file(coverageDir)
}

jacocoTestReport {
    reports {
        xml.enabled = true
        html.enabled = true
        html.destination = file(coverageDir)
    }
}

publishing {
    publications {
        mavenJava(MavenPublication) {
            groupId = 'io.openlineage'
            artifactId = 'openlineage-spark'

            from components.java

            artifact sourceJar
            artifact javadocJar

            pom {
                name = 'openlineage-spark'
                description = 'Java library for OpenLineage'
                url = 'https://github.com/OpenLineage/OpenLineage'
                licenses {
                    license {
                        name = 'The Apache License, Version 2.0'
                        url = 'http://www.apache.org/licenses/LICENSE-2.0.txt'
                    }
                }
                developers {
                    developer {
                        id = 'openlineage'
                        name = 'OpenLineage Project'
                    }
                }
                scm {
                    connection = 'scm:git:git://github.com/OpenLineage/OpenLineage.git'
                    developerConnection = 'scm:git:ssh://github.com:OpenLineage/OpenLineage.git'
                    url = 'https://github.com/OpenLineage/OpenLineage'
                }
            }
        }
    }

    processResources {
        filter ReplaceTokens, tokens: [
                "version": project.property("version")
        ]
    }

    repositories {
        maven {
            url = isReleaseVersion ? 'https://oss.sonatype.org/service/local/staging/deploy/maven2' :
                    'https://datakin.jfrog.io/artifactory/maven-public-libs-snapshot'
            credentials {
                username = System.getenv('RELEASE_USERNAME')
                password = System.getenv('RELEASE_PASSWORD')
            }
        }
    }
}

signing {
    required { isReleaseVersion }
    def signingKey = findProperty("signingKey")
    def signingPassword = findProperty("signingPassword")
    useInMemoryPgpKeys(signingKey, signingPassword)
    sign publishing.publications.mavenJava
}

shadowJar {
    classifier = ''
    // avoid conflict with any client version of that lib
    relocate 'com.github.ok2c.hc5', 'openlineage.com.github.ok2c.hc5'
    relocate 'org.apache.httpcomponents.client5', 'openlineage.org.apache.httpcomponents.client5'
    relocate 'javassist', 'openlineage.javassist'
    relocate 'com.fasterxml.jackson', 'openlineage.com.fasterxml.jackson'

    manifest {
        attributes(
                "Premain-Class": 'io.openlineage.spark.agent.SparkAgent',
                "Agent-Class": 'io.openlineage.spark.agent.SparkAgent',
                'Created-By': "Gradle ${gradle.gradleVersion}",
                'Built-By': System.getProperty('user.name'),
                'Build-Jdk': System.getProperty('java.version'),
                'Implementation-Title': project.name,
                'Implementation-Version': project.version
        )
    }
    zip64 true
}

assemble {
    dependsOn shadowJar
}

task createVersionProperties(dependsOn: processResources) {
    doLast {
        File dir = new File("$buildDir/resources/main/io/openlineage/spark/agent/client/")
        dir.mkdirs();
        new File("$buildDir/resources/main/io/openlineage/spark/agent/client/version.properties").withWriter { w ->
            Properties p = new Properties()
            p['version'] = project.version.toString()
            p.store w, null
        }
    }
}

classes {
    dependsOn createVersionProperties
}<|MERGE_RESOLUTION|>--- conflicted
+++ resolved
@@ -129,7 +129,6 @@
     from javadoc.destinationDir
 }
 
-<<<<<<< HEAD
 task bumpVersionTestFiles() {
     doLast {
         def dir = new File(project.projectDir.path + '/integrations')
@@ -140,12 +139,6 @@
 }
 
 def commonTestConfiguration = {
-=======
-test {
-    useJUnitPlatform {
-        excludeTags 'integration-test'
-    }
->>>>>>> 7c4ea2dd
     forkEvery 1
     maxParallelForks 3
     testLogging {
@@ -158,7 +151,6 @@
             'spark.version'                       : project.getProperty('spark.version'),
             'openlineage.spark.jar': "${archivesBaseName}-${project.version}.jar"
     ]
-<<<<<<< HEAD
 }
 
 test {
@@ -167,8 +159,6 @@
         excludeTags 'integration-test'
     }
     dependsOn bumpVersionTestFiles
-=======
->>>>>>> 7c4ea2dd
 }
 
 task integrationTest(type: Test) {
@@ -184,18 +174,8 @@
     useJUnitPlatform {
         includeTags "integration-test"
     }
-<<<<<<< HEAD
     systemProperty('spark.version', '3.1')
     dependsOn bumpVersionTestFiles, shadowJar
-=======
-    systemProperties = [
-            'junit.platform.output.capture.stdout': 'true',
-            'junit.platform.output.capture.stderr': 'true',
-            'spark.version': project.getProperty('spark.version'),
-            'openlineage.spark.jar': "${archivesBaseName}-${project.version}.jar"
-    ]
-    dependsOn shadowJar
->>>>>>> 7c4ea2dd
 }
 
 spotless {
