/*
 * Licensed under the Apache License, Version 2.0 (the "License");
 * you may not use this file except in compliance with the License.
 * You may obtain a copy of the License at
 *
 *     http://www.apache.org/licenses/LICENSE-2.0
 *
 * Unless required by applicable law or agreed to in writing, software
 * distributed under the License is distributed on an "AS IS" BASIS,
 * WITHOUT WARRANTIES OR CONDITIONS OF ANY KIND, either express or implied.
 * See the License for the specific language governing permissions and
 * limitations under the License.
 */

import org.apache.tools.ant.filters.ReplaceTokens
import groovy.io.FileType

buildscript {
    repositories {
        maven {
            url 'https://plugins.gradle.org/m2/'
        }
    }
    dependencies {
        classpath 'com.adarshr:gradle-test-logger-plugin:2.1.1'
        classpath 'com.github.jengelman.gradle.plugins:shadow:6.1.0'
        classpath 'com.diffplug.spotless:spotless-plugin-gradle:5.12.1'
    }
}

plugins {
    id 'maven-publish'
    id 'signing'
}

repositories {
    mavenLocal()
    mavenCentral()
    maven {
        url = 'https://datakin.jfrog.io/artifactory/maven-public-libs-snapshot'
    }
}

configurations {
    spark3Test
    spark2Test
    spark3.extendsFrom implementation
    lombok
}

apply plugin: 'jacoco'
apply plugin: 'java'
apply plugin: 'java-library'
apply plugin: 'com.adarshr.test-logger'
apply plugin: 'com.github.johnrengelman.shadow'
apply plugin: "com.diffplug.spotless"

java {
    sourceCompatibility = JavaVersion.VERSION_1_8
    targetCompatibility = JavaVersion.VERSION_1_8
}

archivesBaseName='openlineage-spark'

ext {
    assertjVersion = '3.20.2'
    junit5Version = '5.7.2'
    sparkVersion = '2.4.7'
    jacksonVersion = '2.6.7'
    jacksonVersionSpark3 = '2.10.0'
    jacksonModuleScalaVersion = '2.6.7.1'
    jacksonDatatypeVersion = '2.6.7'
    jacksonDatabindVersion = '2.6.7.3'
    spark3Version = '3.1.0'
    postgresqlVersion = '42.2.19'
    lombokVersion = '1.18.20'
    mockitoVersion = '3.11.2'
    testcontainersVersion = '1.15.3'
    isReleaseVersion = !version.endsWith('SNAPSHOT')
    isSpark3 = project.getProperty('spark.version').startsWith('3')
}

dependencies {
    compileOnly "org.projectlombok:lombok:${lombokVersion}"
    annotationProcessor "org.projectlombok:lombok:${lombokVersion}"

    implementation("io.openlineage:openlineage-java:${project.version}"){
        exclude group: 'com.fasterxml.jackson.core'
        exclude group: 'com.fasterxml.jackson.datatype'
    }
    implementation 'org.javassist:javassist:3.27.0-GA'
    implementation 'org.apache.httpcomponents.client5:httpclient5:5.0.3'
    implementation ("com.fasterxml.jackson.datatype:jackson-datatype-jsr310:${jacksonDatatypeVersion}"){
        exclude group: 'com.fasterxml.jackson.core'
        exclude group: 'com.fasterxml.jackson.datatype'
    }
    compileOnly "com.fasterxml.jackson.core:jackson-databind:${jacksonDatabindVersion}"
    compileOnly "com.fasterxml.jackson.core:jackson-core:${jacksonVersion}"
    compileOnly "com.fasterxml.jackson.module:jackson-module-scala_2.11:${jacksonModuleScalaVersion}"
    compileOnly "org.apache.spark:spark-core_2.11:${sparkVersion}"
    compileOnly "org.apache.spark:spark-sql_2.11:${sparkVersion}"
    compileOnly 'com.google.cloud.spark:spark-bigquery_2.11:0.21.1'
    compileOnly "org.apache.spark:spark-hive_2.11:${sparkVersion}"

    testImplementation platform('org.junit:junit-bom:5.7.1')
    testImplementation "org.postgresql:postgresql:${postgresqlVersion}"
    testImplementation 'org.hamcrest:hamcrest-library:2.2'
    testImplementation('org.xerial:sqlite-jdbc:3.34.0')
    testImplementation "org.testcontainers:junit-jupiter:${testcontainersVersion}"
    testImplementation "org.testcontainers:postgresql:${testcontainersVersion}"
    testImplementation "org.testcontainers:mockserver:${testcontainersVersion}"
    testImplementation "org.testcontainers:kafka:${testcontainersVersion}"
    testImplementation('org.mock-server:mockserver-client-java:5.11.2') {
        exclude group: 'com.google.guava', module: 'guava'
<<<<<<< HEAD
=======
        exclude group: 'com.fasterxml.jackson.core'
        exclude group: 'com.fasterxml.jackson.datatype'
>>>>>>> c3aa70e1
    }
    testCompile "org.assertj:assertj-core:${assertjVersion}"
    testCompile "org.junit.jupiter:junit-jupiter:${junit5Version}"
    testCompile "org.mockito:mockito-core:${mockitoVersion}"
    testCompile "org.mockito:mockito-junit-jupiter:${mockitoVersion}"
    testCompileOnly "org.projectlombok:lombok:${lombokVersion}"
    testCompileOnly "org.apache.spark:spark-core_2.11:${sparkVersion}"
    testCompileOnly "org.apache.spark:spark-sql_2.11:${sparkVersion}"
    testCompileOnly 'com.google.cloud.spark:spark-bigquery-with-dependencies_2.11:0.21.1'

    spark3Test "com.fasterxml.jackson.core:jackson-databind:${jacksonVersionSpark3}"
    spark3Test "com.fasterxml.jackson.core:jackson-core:${jacksonVersionSpark3}"
    spark3Test "com.fasterxml.jackson.module:jackson-module-scala_2.12:${jacksonVersionSpark3}"
    spark3Test 'com.google.cloud.spark:spark-bigquery-with-dependencies_2.12:0.21.1'
    spark3Test "org.apache.spark:spark-core_2.12:${spark3Version}"
    spark3Test "org.apache.spark:spark-sql_2.12:${spark3Version}"
    spark3Test "org.apache.spark:spark-hive_2.12:${spark3Version}"

    spark2Test "com.fasterxml.jackson.core:jackson-databind:${jacksonDatabindVersion}"
    spark2Test "com.fasterxml.jackson.core:jackson-core:${jacksonVersion}"
    spark2Test "com.fasterxml.jackson.module:jackson-module-scala_2.11:${jacksonVersion}"
    spark2Test 'com.google.cloud.spark:spark-bigquery-with-dependencies_2.11:0.21.1'
    spark2Test "org.apache.spark:spark-core_2.11:${sparkVersion}"
    spark2Test "org.apache.spark:spark-sql_2.11:${sparkVersion}"
    spark2Test "org.apache.spark:spark-hive_2.11:${sparkVersion}"

    spark3 "org.projectlombok:lombok:${lombokVersion}"
    spark3 'io.openlineage:openlineage-java:0.0.1-SNAPSHOT'
    spark3 "com.fasterxml.jackson.module:jackson-module-scala_2.12:${jacksonVersionSpark3}"
    spark3 "com.google.cloud.spark:spark-bigquery_2.12:0.21.1"
    spark3 "com.google.cloud.spark:spark-bigquery-with-dependencies_2.12:0.21.1"
    spark3 "org.apache.spark:spark-core_2.12:${spark3Version}"
    spark3 "org.apache.spark:spark-sql_2.12:${spark3Version}"
    spark3 "org.apache.spark:spark-hive_2.12:${spark3Version}"

    lombok  "org.projectlombok:lombok:${lombokVersion}"
    testAnnotationProcessor "org.projectlombok:lombok:${lombokVersion}"
}

sourceSets {
    main.java.srcDirs = ["src/main/common/java", "src/main/spark2/java"]

    spark3{
        java {
            srcDirs = ["src/main/common/java", "src/main/spark3/java"]
            compileClasspath = configurations.spark3 + sourceSets.main.output
            annotationProcessorPath = configurations.lombok
            destinationDirectory.set(file("$buildDir/classes/java/main/"))
        }
    }
}

compileJava.finalizedBy compileSpark3Java

task sourceJar(type: Jar) {
    classifier 'sources'
    from sourceSets.main.allJava
}

task javadocJar(type: Jar, dependsOn: javadoc) {
    classifier 'javadoc'
    from javadoc.destinationDir
}

def commonTestConfiguration = {
    forkEvery 1
    maxParallelForks 3
    testLogging {
        events "passed", "skipped", "failed"
        showStandardStreams = true
    }
    systemProperties = [
            'junit.platform.output.capture.stdout': 'true',
            'junit.platform.output.capture.stderr': 'true',
            'spark.version'                       : project.getProperty('spark.version'),
            'openlineage.spark.jar': "${archivesBaseName}-${project.version}.jar"
    ]
    classpath =  project.sourceSets.test.runtimeClasspath + (isSpark3 ? configurations.spark3Test : configurations.spark2Test)
}

test {
    configure commonTestConfiguration
    useJUnitPlatform {
        excludeTags 'integration-test'
    }
}

task integrationTest(type: Test) {
    configure commonTestConfiguration
    useJUnitPlatform {
        includeTags "integration-test"
    }
    dependsOn shadowJar
}

spotless {
    def disallowWildcardImports = {
        String text = it
        def regex = ~/import .*\.\*;/
        def m = regex.matcher(text)
        if (m.find()) {
            throw new AssertionError("Wildcard imports disallowed - ${m.findAll()}")
        }
    }
    java {
        googleJavaFormat()
        removeUnusedImports()
        custom 'disallowWildcardImports', disallowWildcardImports
    }
}

def reportsDir = "${buildDir}/reports";
def coverageDir = "${reportsDir}/coverage";

jacoco {
    toolVersion = '0.8.5'
    reportsDir = file(coverageDir)
}

jacocoTestReport {
    reports {
        xml.enabled = true
        html.enabled = true
        html.destination = file(coverageDir)
    }
}

publishing {
    publications {
        mavenJava(MavenPublication) {
            groupId = 'io.openlineage'
            artifactId = 'openlineage-spark'

            from components.java

            artifact sourceJar
            artifact javadocJar

            pom {
                name = 'openlineage-spark'
                description = 'Java library for OpenLineage'
                url = 'https://github.com/OpenLineage/OpenLineage'
                licenses {
                    license {
                        name = 'The Apache License, Version 2.0'
                        url = 'http://www.apache.org/licenses/LICENSE-2.0.txt'
                    }
                }
                developers {
                    developer {
                        id = 'openlineage'
                        name = 'OpenLineage Project'
                    }
                }
                scm {
                    connection = 'scm:git:git://github.com/OpenLineage/OpenLineage.git'
                    developerConnection = 'scm:git:ssh://github.com:OpenLineage/OpenLineage.git'
                    url = 'https://github.com/OpenLineage/OpenLineage'
                }
            }
        }
    }

    processResources {
        filter ReplaceTokens, tokens: [
                "version": project.property("version")
        ]
    }

    repositories {
        maven {
            url = isReleaseVersion ? 'https://oss.sonatype.org/service/local/staging/deploy/maven2' :
                    'https://datakin.jfrog.io/artifactory/maven-public-libs-snapshot'
            credentials {
                username = System.getenv('RELEASE_USERNAME')
                password = System.getenv('RELEASE_PASSWORD')
            }
        }
    }
}

signing {
    required { isReleaseVersion }
    def signingKey = findProperty("signingKey")
    def signingPassword = findProperty("signingPassword")
    useInMemoryPgpKeys(signingKey, signingPassword)
    sign publishing.publications.mavenJava
}

shadowJar {
    classifier = ''
    // avoid conflict with any client version of that lib
    relocate 'com.github.ok2c.hc5', 'openlineage.com.github.ok2c.hc5'
    relocate 'org.apache.httpcomponents.client5', 'openlineage.org.apache.httpcomponents.client5'
    relocate 'javassist', 'openlineage.javassist'

    manifest {
        attributes(
                "Premain-Class": 'io.openlineage.spark.agent.SparkAgent',
                "Agent-Class": 'io.openlineage.spark.agent.SparkAgent',
                'Created-By': "Gradle ${gradle.gradleVersion}",
                'Built-By': System.getProperty('user.name'),
                'Build-Jdk': System.getProperty('java.version'),
                'Implementation-Title': project.name,
                'Implementation-Version': project.version
        )
    }
    zip64 true
}

assemble {
    dependsOn shadowJar
}

task createVersionProperties(dependsOn: processResources) {
    doLast {
        File dir = new File("$buildDir/resources/main/io/openlineage/spark/agent/client/")
        dir.mkdirs();
        new File("$buildDir/resources/main/io/openlineage/spark/agent/client/version.properties").withWriter { w ->
            Properties p = new Properties()
            p['version'] = project.version.toString()
            p.store w, null
        }
    }
}

classes {
    dependsOn createVersionProperties
}<|MERGE_RESOLUTION|>--- conflicted
+++ resolved
@@ -112,11 +112,8 @@
     testImplementation "org.testcontainers:kafka:${testcontainersVersion}"
     testImplementation('org.mock-server:mockserver-client-java:5.11.2') {
         exclude group: 'com.google.guava', module: 'guava'
-<<<<<<< HEAD
-=======
         exclude group: 'com.fasterxml.jackson.core'
         exclude group: 'com.fasterxml.jackson.datatype'
->>>>>>> c3aa70e1
     }
     testCompile "org.assertj:assertj-core:${assertjVersion}"
     testCompile "org.junit.jupiter:junit-jupiter:${junit5Version}"
