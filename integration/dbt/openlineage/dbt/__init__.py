--- conflicted
+++ resolved
@@ -226,11 +226,8 @@
             "fail, however, data might not end up in your configured lineage backend."
         )
     finally:
-<<<<<<< HEAD
         # Will wait for async events to be sent if async config is enabled
         logger.debug("Waiting for events to be sent.")
-=======
->>>>>>> cf546bb9
         client.close()
 
     logger.info("Emitted %d OpenLineage events", emitted_events)
