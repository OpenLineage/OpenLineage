--- conflicted
+++ resolved
@@ -1,9 +1,6 @@
-<<<<<<< HEAD
-=======
 # Copyright 2018-2022 contributors to the OpenLineage project
 # SPDX-License-Identifier: Apache-2.0
 
->>>>>>> 1596e75d
 import os
 
 from airflow.plugins_manager import AirflowPlugin
@@ -16,19 +13,23 @@
 
 
 def _is_disabled():
-    return os.getenv("OPENLINEAGE_DISABLED", None) in [True, 'true', "True"]
+    return os.getenv("OPENLINEAGE_DISABLED", None) in [True, "true", "True"]
 
 
-if parse_version(AIRFLOW_VERSION) \
-        < parse_version("2.3.0.dev0") or _is_disabled():      # type: ignore
+if (
+    parse_version(AIRFLOW_VERSION) < parse_version("2.3.0.dev0")
+    or _is_disabled()
+):  # type: ignore
+
     class OpenLineagePlugin(AirflowPlugin):
         name = "OpenLineagePlugin"
         macros = [lineage_run_id, lineage_parent_id]
+
 else:
     from openlineage.airflow import listener
 
     # Provide entrypoint airflow plugin that registers listener module
-    class OpenLineagePlugin(AirflowPlugin):     # type: ignore
+    class OpenLineagePlugin(AirflowPlugin):  # type: ignore
         name = "OpenLineagePlugin"
         listeners = [listener]
         macros = [lineage_run_id, lineage_parent_id]