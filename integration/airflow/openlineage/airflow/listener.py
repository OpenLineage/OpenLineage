# Copyright 2018-2022 contributors to the OpenLineage project
# SPDX-License-Identifier: Apache-2.0

import logging
import threading
import uuid

import attr

from typing import TYPE_CHECKING, Optional, Callable

from airflow.listeners import hookimpl

from openlineage.airflow.adapter import OpenLineageAdapter
from openlineage.airflow.extractors import ExtractorManager
from openlineage.airflow.utils import (
    DagUtils,
    get_task_location,
    get_job_name,
    get_custom_facets,
)

if TYPE_CHECKING:
    from airflow.models import TaskInstance, BaseOperator
    from sqlalchemy.orm import Session


@attr.s(frozen=True)
class ActiveRun:
    run_id: str = attr.ib()
    task: "BaseOperator" = attr.ib()


class ActiveRunManager:
    """Class that stores run data - run_id and task in-memory. This is needed because Airflow
    does not always pass all runtime info to on_task_instance_success and
    on_task_instance_failed that is needed to emit events. This is not a big problem since
    we're only running on worker - in separate process that is always spawned (or forked) on
    execution, just like old PHP runtime model.
    """

    def __init__(self):
        self.run_data = {}

    def set_active_run(self, task_instance: "TaskInstance", run_id: str):
        self.run_data[self._pk(task_instance)] = ActiveRun(
            run_id, task_instance.task
        )

    def get_active_run(
        self, task_instance: "TaskInstance"
    ) -> Optional[ActiveRun]:
        return self.run_data.get(self._pk(task_instance))

    @staticmethod
    def _pk(ti: "TaskInstance"):
        return ti.dag_id + ti.task_id + ti.run_id


<<<<<<< HEAD
log = logging.getLogger("airflow")


def execute_in_thread(target: Callable, kwargs=None):
    if kwargs is None:
        kwargs = {}
    thread = threading.Thread(target=target, kwargs=kwargs, daemon=True)
    thread.start()

    def __init__(self):
        self.queue = Queue(maxsize=0)
        self.thread = threading.Thread(target=self.run, daemon=True)
        self.running = True
        self.thread.start()
        log.info("Started OpenLineage event listener thread")

    # This will hang if this timeouts, and extractor is running non-daemon thread inside,
    # since it will never be cleaned up. Ex. SnowflakeOperator
    thread.join(timeout=10)


run_data_holder = ActiveRunManager()
extractor_manager = ExtractorManager()
adapter = OpenLineageAdapter()
runner = TaskRunner()

atexit.register(runner.terminate)
=======
log = logging.getLogger('airflow')
>>>>>>> 1596e75d


def execute_in_thread(target: Callable, kwargs=None):
    if kwargs is None:
        kwargs = {}
    thread = threading.Thread(target=target, kwargs=kwargs, daemon=True)
    thread.start()

    # Join, but ignore checking if thread stopped. If it did, then we shoudn't do anything.
    # This basically gives this thread 5 seconds to complete work, then it can be killed,
    # as daemon=True. We don't want to deadlock Airflow if our code hangs.

    # This will hang if this timeouts, and extractor is running non-daemon thread inside,
    # since it will never be cleaned up. Ex. SnowflakeOperator
    thread.join(timeout=10)


run_data_holder = ActiveRunManager()
extractor_manager = ExtractorManager()
adapter = OpenLineageAdapter()


@hookimpl
<<<<<<< HEAD
def on_task_instance_running(
    previous_state, task_instance: "TaskInstance", session: "Session"
):
    if not hasattr(task_instance, "task"):
        log.warning(
            f"No task set for TI object task_id: {task_instance.task_id} - dag_id: {task_instance.dag_id} - run_id {task_instance.run_id}"
        )  # noqa
=======
def on_task_instance_running(previous_state, task_instance: "TaskInstance", session: "Session"):
    if not hasattr(task_instance, 'task'):
        log.warning(
            f"No task set for TI object task_id: {task_instance.task_id} - dag_id: {task_instance.dag_id} - run_id {task_instance.run_id}")  # noqa
>>>>>>> 1596e75d
        return

    log.debug("OpenLineage listener got notification about task instance start")
    dagrun = task_instance.dag_run
    task = task_instance.task
    dag = task_instance.task.dag

    run_id = str(uuid.uuid4())
    run_data_holder.set_active_run(task_instance, run_id)
    parent_run_id = str(
        uuid.uuid3(uuid.NAMESPACE_URL, f"{dag.dag_id}.{dagrun.run_id}")
    )

    def on_running():
        task_metadata = extractor_manager.extract_metadata(dagrun, task)

        adapter.start_task(
            run_id=run_id,
            job_name=get_job_name(task),
            job_description=dag.description,
            event_time=DagUtils.get_start_time(task_instance.start_date),
            parent_job_name=dag.dag_id,
            parent_run_id=parent_run_id,
            code_location=get_task_location(task),
            nominal_start_time=DagUtils.get_start_time(dagrun.execution_date),
            nominal_end_time=DagUtils.to_iso_8601(task_instance.end_date),
            task=task_metadata,
            run_facets={
                **task_metadata.run_facets,
<<<<<<< HEAD
                **get_custom_facets(task, dagrun.external_trigger),
            },
=======
                **get_custom_facets(task, dagrun.external_trigger)
            }
>>>>>>> 1596e75d
        )

    execute_in_thread(on_running)


@hookimpl
<<<<<<< HEAD
def on_task_instance_success(
    previous_state, task_instance: "TaskInstance", session
):
    log.debug(
        "OpenLineage listener got notification about task instance success"
    )
=======
def on_task_instance_success(previous_state, task_instance: "TaskInstance", session):
    log.debug("OpenLineage listener got notification about task instance success")
>>>>>>> 1596e75d
    run_data = run_data_holder.get_active_run(task_instance)

    dagrun = task_instance.dag_run
    task = run_data.task if run_data else None

    def on_success():
        task_metadata = extractor_manager.extract_metadata(
            dagrun, task, complete=True, task_instance=task_instance
        )
        adapter.complete_task(
            run_id=run_data.run_id,
            job_name=get_job_name(task),
            end_time=DagUtils.to_iso_8601(task_instance.end_date),
            task=task_metadata,
        )

    execute_in_thread(on_success)


@hookimpl
<<<<<<< HEAD
def on_task_instance_failed(
    previous_state, task_instance: "TaskInstance", session
):
    log.debug(
        "OpenLineage listener got notification about task instance failure"
    )
=======
def on_task_instance_failed(previous_state, task_instance: "TaskInstance", session):
    log.debug("OpenLineage listener got notification about task instance failure")
>>>>>>> 1596e75d
    run_data = run_data_holder.get_active_run(task_instance)

    dagrun = task_instance.dag_run
    task = run_data.task if run_data else None

    def on_failure():
        task_metadata = extractor_manager.extract_metadata(
            dagrun, task, complete=True, task_instance=task_instance
        )

        adapter.fail_task(
            run_id=run_data.run_id,
            job_name=get_job_name(task),
            end_time=DagUtils.to_iso_8601(task_instance.end_date),
            task=task_metadata,
        )

    execute_in_thread(on_failure)<|MERGE_RESOLUTION|>--- conflicted
+++ resolved
@@ -57,37 +57,7 @@
         return ti.dag_id + ti.task_id + ti.run_id
 
 
-<<<<<<< HEAD
 log = logging.getLogger("airflow")
-
-
-def execute_in_thread(target: Callable, kwargs=None):
-    if kwargs is None:
-        kwargs = {}
-    thread = threading.Thread(target=target, kwargs=kwargs, daemon=True)
-    thread.start()
-
-    def __init__(self):
-        self.queue = Queue(maxsize=0)
-        self.thread = threading.Thread(target=self.run, daemon=True)
-        self.running = True
-        self.thread.start()
-        log.info("Started OpenLineage event listener thread")
-
-    # This will hang if this timeouts, and extractor is running non-daemon thread inside,
-    # since it will never be cleaned up. Ex. SnowflakeOperator
-    thread.join(timeout=10)
-
-
-run_data_holder = ActiveRunManager()
-extractor_manager = ExtractorManager()
-adapter = OpenLineageAdapter()
-runner = TaskRunner()
-
-atexit.register(runner.terminate)
-=======
-log = logging.getLogger('airflow')
->>>>>>> 1596e75d
 
 
 def execute_in_thread(target: Callable, kwargs=None):
@@ -111,7 +81,6 @@
 
 
 @hookimpl
-<<<<<<< HEAD
 def on_task_instance_running(
     previous_state, task_instance: "TaskInstance", session: "Session"
 ):
@@ -119,12 +88,6 @@
         log.warning(
             f"No task set for TI object task_id: {task_instance.task_id} - dag_id: {task_instance.dag_id} - run_id {task_instance.run_id}"
         )  # noqa
-=======
-def on_task_instance_running(previous_state, task_instance: "TaskInstance", session: "Session"):
-    if not hasattr(task_instance, 'task'):
-        log.warning(
-            f"No task set for TI object task_id: {task_instance.task_id} - dag_id: {task_instance.dag_id} - run_id {task_instance.run_id}")  # noqa
->>>>>>> 1596e75d
         return
 
     log.debug("OpenLineage listener got notification about task instance start")
@@ -154,30 +117,20 @@
             task=task_metadata,
             run_facets={
                 **task_metadata.run_facets,
-<<<<<<< HEAD
                 **get_custom_facets(task, dagrun.external_trigger),
             },
-=======
-                **get_custom_facets(task, dagrun.external_trigger)
-            }
->>>>>>> 1596e75d
         )
 
     execute_in_thread(on_running)
 
 
 @hookimpl
-<<<<<<< HEAD
 def on_task_instance_success(
     previous_state, task_instance: "TaskInstance", session
 ):
     log.debug(
         "OpenLineage listener got notification about task instance success"
     )
-=======
-def on_task_instance_success(previous_state, task_instance: "TaskInstance", session):
-    log.debug("OpenLineage listener got notification about task instance success")
->>>>>>> 1596e75d
     run_data = run_data_holder.get_active_run(task_instance)
 
     dagrun = task_instance.dag_run
@@ -198,17 +151,12 @@
 
 
 @hookimpl
-<<<<<<< HEAD
 def on_task_instance_failed(
     previous_state, task_instance: "TaskInstance", session
 ):
     log.debug(
         "OpenLineage listener got notification about task instance failure"
     )
-=======
-def on_task_instance_failed(previous_state, task_instance: "TaskInstance", session):
-    log.debug("OpenLineage listener got notification about task instance failure")
->>>>>>> 1596e75d
     run_data = run_data_holder.get_active_run(task_instance)
 
     dagrun = task_instance.dag_run
