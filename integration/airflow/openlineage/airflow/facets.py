--- conflicted
+++ resolved
@@ -1,11 +1,6 @@
 # Copyright 2018-2022 contributors to the OpenLineage project
 # SPDX-License-Identifier: Apache-2.0
-<<<<<<< HEAD
 from typing import List, Dict, Optional
-=======
-
-from typing import List, Dict
->>>>>>> 1596e75d
 
 import attr
 from airflow.version import version as AIRFLOW_VERSION
