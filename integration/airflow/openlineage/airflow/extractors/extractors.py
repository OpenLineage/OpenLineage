# Copyright 2018-2022 contributors to the OpenLineage project
# SPDX-License-Identifier: Apache-2.0
import os

from typing import Type, Optional

from openlineage.airflow.extractors.base import BaseExtractor, DefaultExtractor
from openlineage.airflow.utils import import_from_string, try_import_from_string
from openlineage.airflow.extractors.sql_check_extractors import get_check_extractors
from openlineage.airflow.extractors.sql_execute_query import (
    sql_extractors,
    get_sql_execute_query_extractor,
)

_extractors = list(
    filter(
        lambda t: t is not None,
        [
            try_import_from_string(
                'openlineage.airflow.extractors.postgres_extractor.PostgresExtractor'
            ),
            try_import_from_string(
                'openlineage.airflow.extractors.mysql_extractor.MySqlExtractor'
            ),
            try_import_from_string(
                'openlineage.airflow.extractors.bigquery_extractor.BigQueryExtractor'
            ),
            try_import_from_string(
                'openlineage.airflow.extractors.great_expectations_extractor.GreatExpectationsExtractor'  # noqa: E501
            ),
            try_import_from_string(
                'openlineage.airflow.extractors.snowflake_extractor.SnowflakeExtractor'
            ),
            try_import_from_string(
                'openlineage.airflow.extractors.python_extractor.PythonExtractor'
            ),
            try_import_from_string(
                'openlineage.airflow.extractors.bash_extractor.BashExtractor'
            ),
            try_import_from_string(
                'openlineage.airflow.extractors.redshift_sql_extractor.RedshiftSQLExtractor'
            ),
            try_import_from_string(
                'openlineage.airflow.extractors.redshift_data_extractor.RedshiftDataExtractor'
            ),
            try_import_from_string(
<<<<<<< HEAD
                'openlineage.airflow.extractors.trino_extractor.TrinoExtractor'
=======
                'openlineage.airflow.extractors.athena_extractor.AthenaExtractor'
>>>>>>> 66663d55
            ),
            try_import_from_string(
                'openlineage.airflow.extractors.sftp_extractor.SFTPExtractor'
            ),
            try_import_from_string(
                'openlineage.airflow.extractors.sagemaker_extractors.SageMakerProcessingExtractor'
            ),
            try_import_from_string(
                'openlineage.airflow.extractors.sagemaker_extractors.SageMakerTrainingExtractor'
            ),
            try_import_from_string(
                'openlineage.airflow.extractors.sagemaker_extractors.SageMakerTransformExtractor'
            ),
            try_import_from_string(
                'openlineage.airflow.extractors.s3_extractor.S3CopyObjectExtractor'
            )
        ],
    )
)

_extractors += get_check_extractors(
    try_import_from_string(
        'openlineage.airflow.extractors.sql_extractor.SqlExtractor'
    )
)

_check_providers = {
    "PostgresExtractor": "postgres",
    "MySqlExtractor": "mysql",
    "BigQueryExtractor": ["gcpbigquery", "google_cloud_platform"],
    "SnowflakeExtractor": "snowflake",
<<<<<<< HEAD
    "TrinoExtractor": "trino",
=======
    "AthenaExtractor": "aws",
>>>>>>> 66663d55
    "SFTPExtractor": ["sftp", "ssh"],
}


class Extractors:
    """
    This exposes implemented extractors, while hiding ones that require additional, unmet
    dependency. Patchers are a category of extractor that needs to hook up to operator's
    internals during DAG creation.
    """

    def __init__(self):
        # Do not expose extractors relying on external dependencies that are not installed
        self.extractors = {}
        self.default_extractor = DefaultExtractor

        for extractor in _extractors:
            for operator_class in extractor.get_operator_classnames():
                self.extractors[operator_class] = extractor

        # Comma-separated extractors in OPENLINEAGE_EXTRACTORS variable.
        # Extractors should implement BaseExtractor
        env_extractors = os.getenv("OPENLINEAGE_EXTRACTORS")
        if env_extractors is not None:
            for extractor in env_extractors.split(';'):
                extractor = import_from_string(extractor.strip())
                for operator_class in extractor.get_operator_classnames():
                    self.extractors[operator_class] = extractor

        # Previous way of adding extractors
        # Adding operator: extractor pairs registered via environmental variable in pattern
        # OPENLINEAGE_EXTRACTOR_<operator>=<path.to.ExtractorClass>
        # The value in extractor map is extractor class type - it needs to be instantiated.
        # We import the module provided and get type using importlib then.
        for key, value in os.environ.items():
            if key.startswith("OPENLINEAGE_EXTRACTOR_"):
                extractor = import_from_string(value)
                for operator_class in extractor.get_operator_classnames():
                    self.extractors[operator_class] = extractor

    def add_extractor(self, operator: str, extractor: Type):
        self.extractors[operator] = extractor

    def get_extractor_class(self, clazz: Type) -> Optional[Type[BaseExtractor]]:
        name = clazz.__name__
        if name in self.extractors:
            return self.extractors[name]

        def method_exists(method_name):
            method = getattr(clazz, method_name, None)
            if method:
                return callable(method)

        if method_exists("get_openlineage_facets_on_start") or method_exists(
            "get_openlineage_facets_on_complete"
        ):
            return self.default_extractor
        return None

    def instantiate_abstract_extractors(self, task) -> None:
        # instantiate sql check extractors
        from airflow.hooks.base import BaseHook

        if task.__class__.__name__ in (
            "SQLCheckOperator", "SQLValueCheckOperator", "SQLThresholdCheckOperator",
            "SQLIntervalCheckOperator", "SQLColumnCheckOperator", "SQLTableCheckOperator",
            "BigQueryTableCheckOperator", "BigQueryColumnCheckOperator"
        ):
            for extractor in self.extractors.values():
                conn_type = _check_providers.get(extractor.__name__, "")
                task_conn_type = None
                if hasattr(task, "gcp_conn_id"):
                    task_conn_type = BaseHook.get_connection(task.gcp_conn_id).conn_type
                elif hasattr(task, "conn_id"):
                    task_conn_type = BaseHook.get_connection(task.conn_id).conn_type
                if task_conn_type in conn_type:
                    check_extractors = get_check_extractors(extractor)
                    for check_extractor in check_extractors:
                        for operator_class in check_extractor.get_operator_classnames():
                            self.extractors[operator_class] = check_extractor
                    else:
                        return
            else:
                raise ValueError(
                    "Extractor for the given task's conn_type (%s) does not exist.",
                    task_conn_type
                )

        # instantiate sql execute query extractor
        if task.__class__.__name__ == "SQLExecuteQueryOperator":
            task_conn_type = BaseHook.get_connection(task.conn_id).conn_type
            extractor_name = sql_extractors.get(task_conn_type, None)
            extractor = list(
                filter(lambda x: x.__name__ == extractor_name, self.extractors.values())
            )
            if extractor:
                self.extractors[
                    "SQLExecuteQueryOperator"
                ] = get_sql_execute_query_extractor(extractor[0])
        return<|MERGE_RESOLUTION|>--- conflicted
+++ resolved
@@ -44,11 +44,10 @@
                 'openlineage.airflow.extractors.redshift_data_extractor.RedshiftDataExtractor'
             ),
             try_import_from_string(
-<<<<<<< HEAD
                 'openlineage.airflow.extractors.trino_extractor.TrinoExtractor'
-=======
+            ),
+            try_import_from_string(
                 'openlineage.airflow.extractors.athena_extractor.AthenaExtractor'
->>>>>>> 66663d55
             ),
             try_import_from_string(
                 'openlineage.airflow.extractors.sftp_extractor.SFTPExtractor'
@@ -80,11 +79,8 @@
     "MySqlExtractor": "mysql",
     "BigQueryExtractor": ["gcpbigquery", "google_cloud_platform"],
     "SnowflakeExtractor": "snowflake",
-<<<<<<< HEAD
     "TrinoExtractor": "trino",
-=======
     "AthenaExtractor": "aws",
->>>>>>> 66663d55
     "SFTPExtractor": ["sftp", "ssh"],
 }
 
