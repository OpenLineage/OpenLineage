--- conflicted
+++ resolved
@@ -53,14 +53,8 @@
             for operator_class in extractor.get_operator_classnames():
                 self.extractors[operator_class] = extractor
 
-<<<<<<< HEAD
-=======
-        for patcher in _patchers:
-            for operator_class in patcher.get_operator_classnames():
-                self.patchers[operator_class] = patcher
-
         # Comma-separated extractors in OPENLINEAGE_EXTRACTORS variable.
-        # Extractors should
+        # Extractors should implement BaseExtractor
         env_extractors = os.getenv("OPENLINEAGE_EXTRACTORS")
         if env_extractors is not None:
             for extractor in env_extractors.split(';'):
@@ -69,7 +63,6 @@
                     self.extractors[operator_class] = extractor
 
         # Previous way of adding extractors
->>>>>>> 14e6768f
         # Adding operator: extractor pairs registered via environmental variable in pattern
         # OPENLINEAGE_EXTRACTOR_<operator>=<path.to.ExtractorClass>
         # The value in extractor map is extractor class type - it needs to be instantiated.
