--- conflicted
+++ resolved
@@ -5,15 +5,9 @@
 
 from airflow.models import DAG as AIRFLOW_DAG
 from airflow.utils.state import State
-<<<<<<< HEAD
 
 from openlineage.airflow.extractors.manager import ExtractorManager
 from openlineage.airflow.macros import lineage_run_id, lineage_parent_id
-=======
-from openlineage.airflow.extractors import TaskMetadata, BaseExtractor
-from openlineage.airflow.extractors.extractors import Extractors
-from openlineage.airflow.facets import UnknownOperatorAttributeRunFacet, UnknownOperatorInstance
->>>>>>> 4c201231
 from openlineage.airflow.utils import (
     JobIdMapping,
     DagUtils,
@@ -222,66 +216,6 @@
         result.params = self.params
         return result
 
-<<<<<<< HEAD
-=======
-    def _extract_metadata(self, dagrun, task, task_instance=None) -> TaskMetadata:
-        extractor = self._get_extractor(task)
-        task_info = f'task_type={task.__class__.__name__} ' \
-            f'airflow_dag_id={self.dag_id} ' \
-            f'task_id={task.task_id} ' \
-            f'airflow_run_id={dagrun.run_id} '
-        if extractor:
-            try:
-                self.log.debug(
-                    f'Using extractor {extractor.__class__.__name__} {task_info}')
-                task_metadata = self._extract(extractor, task_instance)
-                self.log.debug(
-                    f"Found task metadata for operation {task.task_id}: {task_metadata}"
-                )
-                if task_metadata:
-                    return task_metadata
-
-            except Exception as e:
-                self.log.exception(
-                    f'Failed to extract metadata {e} {task_info}',
-                )
-        else:
-            self.log.warning(
-                f'Unable to find an extractor. {task_info}')
-
-        return TaskMetadata(
-            name=openlineage_job_name(self.dag_id, task.task_id),
-            run_facets={
-                "unknownSourceAttribute": UnknownOperatorAttributeRunFacet(
-                    unknownItems=[
-                        UnknownOperatorInstance(
-                            name=task.__class__.__name__,
-                            properties={attr: value for attr, value in task.__dict__.items()}
-                        )
-                    ]
-                )
-            }
-        )
-
-    def _extract(self, extractor, task_instance) -> Optional[TaskMetadata]:
-        if task_instance:
-            task_metadata = extractor.extract_on_complete(task_instance)
-            if task_metadata:
-                return task_metadata
-
-        return extractor.extract()
-
-    def _get_extractor(self, task) -> Optional[BaseExtractor]:
-        if task.task_id in extractors:
-            return extractors[task.task_id]
-        extractor = extractor_mapper.get_extractor_class(task.__class__)
-        self.log.debug(f'extractor for {task.__class__} is {extractor}')
-        if extractor:
-            extractors[task.task_id] = extractor(task)
-            return extractors[task.task_id]
-        return None
-
->>>>>>> 4c201231
     def _timed_log_message(self, start_time):
         return f'airflow_dag_id={self.dag_id} ' \
             f'duration_ms={(self._now_ms() - start_time)}'
