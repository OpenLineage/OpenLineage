# SPDX-License-Identifier: Apache-2.0.
import time
import os
import copy
<<<<<<< HEAD
=======
import uuid
from typing import Optional
>>>>>>> 14e6768f

from airflow.models import DAG as AIRFLOW_DAG
from airflow.utils.state import State

from openlineage.airflow.extractors.manager import ExtractorManager
from openlineage.airflow.macros import lineage_run_id, lineage_parent_id
from openlineage.airflow.utils import (
    JobIdMapping,
    DagUtils,
    get_custom_facets,
    new_lineage_run_id, get_task_location, openlineage_job_name
)

from openlineage.airflow.adapter import OpenLineageAdapter, _DAG_DEFAULT_NAMESPACE

_DAG_NAMESPACE = os.getenv('OPENLINEAGE_NAMESPACE', None)
if not _DAG_NAMESPACE:
    _DAG_NAMESPACE = os.getenv(
        'MARQUEZ_NAMESPACE', _DAG_DEFAULT_NAMESPACE
    )

_ADAPTER = OpenLineageAdapter()
extractor_manager = ExtractorManager()


def has_lineage_backend_setup():
    from airflow.configuration import conf
    return conf.get("lineage", "backend") == "openlineage.lineage_backend.OpenLineageBackend"


class DAG(AIRFLOW_DAG):
    def __init__(self, *args, **kwargs):
        self.log.info("openlineage-airflow dag starting")
        macros = {}
        if kwargs.__contains__("user_defined_macros"):
            macros = kwargs["user_defined_macros"]
        macros["lineage_run_id"] = lineage_run_id
        macros["lineage_parent_id"] = lineage_parent_id
        kwargs["user_defined_macros"] = macros
        if kwargs.__contains__("lineage_custom_extractors"):
            for operator, extractor in kwargs['lineage_custom_extractors'].items():
                extractor_manager.add_extractor(operator, extractor)
            del kwargs['lineage_custom_extractors']

        self.has_lineage_backend = has_lineage_backend_setup()
        super().__init__(*args, **kwargs)

    def add_task(self, task):
        super().add_task(task)

    def create_dagrun(self, *args, **kwargs):
        # run Airflow's create_dagrun() first
        dagrun = super(DAG, self).create_dagrun(*args, **kwargs)

        create_dag_start_ms = self._now_ms()
        try:
            self._register_dagrun(
                dagrun,
                kwargs.get('external_trigger', False),
                DagUtils.get_execution_date(**kwargs)
            )
        except Exception as e:
            self.log.error(
                f'Failed to record metadata: {e} '
                f'{self._timed_log_message(create_dag_start_ms)}',
                exc_info=True)

        return dagrun

    # We make the assumption that when a DAG run is created, its
    # tasks can be safely marked as started as well.
    # Doing it other way would require to hook up to
    # scheduler, where tasks are actually started
    def _register_dagrun(self, dagrun, is_external_trigger: bool, execution_date: str):
        self.log.debug(f"self.task_dict: {self.task_dict}")
        parent_run_id = str(uuid.uuid3(uuid.NAMESPACE_URL, f'{self.dag_id}.{dagrun.run_id}'))
        # Register each task in the DAG
        for task_id, task in self.task_dict.items():
            t = self._now_ms()
            try:
                task_metadata = extractor_manager.extract_metadata(dagrun, task)

                job_name = openlineage_job_name(task.dag_id, task.task_id)
                run_id = new_lineage_run_id(dagrun.run_id, task_id)

                task_run_id = _ADAPTER.start_task(
                    run_id,
                    job_name,
                    self.description,
                    DagUtils.to_iso_8601(self._now_ms()),
<<<<<<< HEAD
                    dagrun.run_id,
                    get_task_location(task),
=======
                    self.dag_id,
                    parent_run_id,
                    self._get_location(task),
>>>>>>> 14e6768f
                    DagUtils.get_start_time(execution_date),
                    DagUtils.get_end_time(execution_date, self.following_schedule(execution_date)),
                    task_metadata,
                    {**task_metadata.run_facets, **get_custom_facets(task, is_external_trigger)}
                )

                JobIdMapping.set(
                    job_name,
                    dagrun.run_id,
                    task_run_id
                )
            except Exception as e:
                self.log.error(
                    f'Failed to record task {task_id}: {e} '
                    f'{self._timed_log_message(t)}',
                    exc_info=True)

    def handle_callback(self, *args, **kwargs):
        self.log.debug(f"handle_callback({args}, {kwargs})")

        if has_lineage_backend_setup():
            self.log.info("lineage backend is set up; dag is skipping COMPLETE events")
            return super(DAG, self).handle_callback(*args, **kwargs)

        try:
            dagrun = args[0]
            self.log.debug(f"handle_callback() dagrun : {dagrun}")
            self._report_task_instances(
                dagrun,
                kwargs.get('session')
            )
        except Exception as e:
            self.log.error(
                f'Failed to record dagrun callback: {e} '
                f'dag_id={self.dag_id}',
                exc_info=True)

        return super().handle_callback(*args)

    def _report_task_instances(self, dagrun, session):
        task_instances = dagrun.get_task_instances()
        for task_instance in task_instances:
            try:
                self._report_task_instance(task_instance, dagrun, session)
            except Exception as e:
                self.log.error(
                    f'Failed to record task instance: {e} '
                    f'dag_id={self.dag_id}',
                    exc_info=True)

    def _report_task_instance(self, task_instance, dagrun, session):
        task = self.get_task(task_instance.task_id)

        # Note: task_run_id could be missing if it was removed from airflow
        # or the job could not be registered.
        task_run_id = JobIdMapping.pop(
            self._openlineage_job_name_from_task_instance(task_instance), dagrun.run_id, session)
        task_metadata = extractor_manager.extract_metadata(
            dagrun, task, complete=True, task_instance=task_instance
        )

        job_name = openlineage_job_name(self.dag_id, task.task_id)
        run_id = new_lineage_run_id(dagrun.run_id, task.task_id)

        if not task_run_id:
            task_run_id = _ADAPTER.start_task(
                run_id,
                job_name,
                self.description,
                DagUtils.to_iso_8601(task_instance.start_date),
                dagrun.run_id,
                get_task_location(task),
                DagUtils.to_iso_8601(task_instance.start_date),
                DagUtils.to_iso_8601(task_instance.end_date),
                task_metadata,
                {**task_metadata.run_facets, **get_custom_facets(task, False)}
            )

            if not task_run_id:
                self.log.warning('Could not emit lineage')

        self.log.debug(f'Setting task state: {task_instance.state}'
                       f' for {task_instance.task_id}')
        if task_instance.state in {State.SUCCESS, State.SKIPPED}:
            _ADAPTER.complete_task(
                task_run_id,
                job_name,
                DagUtils.to_iso_8601(task_instance.end_date),
                task_metadata
            )
        else:
            _ADAPTER.fail_task(
                task_run_id,
                job_name,
                DagUtils.to_iso_8601(task_instance.end_date),
                task_metadata
            )

    def __deepcopy__(self, memo):
        """
        Override __deepcopy__ to avoid copying the _log property,
        which causes failure when pickling

        :param memo:
        :return:
        """
        cls = self.__class__
        result = cls.__new__(cls)
        memo[id(self)] = result
        for k, v in list(self.__dict__.items()):
            if k not in ('user_defined_macros', 'user_defined_filters', 'params', '_log'):
                try:
                    deepcopy = copy.deepcopy(v, memo)
                    setattr(result, k, deepcopy)
                except TypeError as e:
                    self.log.error(f"Unable to copy property{k}")
                    raise RuntimeError(f"Unable to copy property{k}") from e

        result.user_defined_macros = self.user_defined_macros
        result.user_defined_filters = self.user_defined_filters
        result.params = self.params
        return result

    def _timed_log_message(self, start_time):
        return f'airflow_dag_id={self.dag_id} ' \
            f'duration_ms={(self._now_ms() - start_time)}'

    @staticmethod
    def _openlineage_job_name_from_task_instance(task_instance):
        return openlineage_job_name(task_instance.dag_id, task_instance.task_id)

    @staticmethod
    def _now_ms():
        return int(round(time.time() * 1000))<|MERGE_RESOLUTION|>--- conflicted
+++ resolved
@@ -2,11 +2,8 @@
 import time
 import os
 import copy
-<<<<<<< HEAD
-=======
 import uuid
 from typing import Optional
->>>>>>> 14e6768f
 
 from airflow.models import DAG as AIRFLOW_DAG
 from airflow.utils.state import State
@@ -97,14 +94,8 @@
                     job_name,
                     self.description,
                     DagUtils.to_iso_8601(self._now_ms()),
-<<<<<<< HEAD
                     dagrun.run_id,
                     get_task_location(task),
-=======
-                    self.dag_id,
-                    parent_run_id,
-                    self._get_location(task),
->>>>>>> 14e6768f
                     DagUtils.get_start_time(execution_date),
                     DagUtils.get_end_time(execution_date, self.following_schedule(execution_date)),
                     task_metadata,
