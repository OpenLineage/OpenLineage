--- conflicted
+++ resolved
@@ -1,9 +1,5 @@
 # Copyright 2018-2022 contributors to the OpenLineage project
 # SPDX-License-Identifier: Apache-2.0
-<<<<<<< HEAD
-=======
-
->>>>>>> 1596e75d
 import os
 import uuid
 import time
@@ -19,30 +15,35 @@
     def __init__(self):
         from openlineage.airflow.adapter import OpenLineageAdapter
         from openlineage.airflow.extractors.manager import ExtractorManager
+
         self.extractor_manager = ExtractorManager()
         self.adapter = OpenLineageAdapter()
+
     """
     Send OpenLineage events to lineage backend via airflow's LineageBackend mechanism.
     The start and complete events are send when task instance completes.
     """
 
     def send_lineage(
-            self,
-            operator=None,
-            inlets=None,
-            outlets=None,
-            context=None
+        self, operator=None, inlets=None, outlets=None, context=None
     ):
         """
         Send_lineage ignores manually provided inlets and outlets. The data collection mechanism
         is automatic, and bases on the passed context.
         """
-        from openlineage.airflow.utils import DagUtils, get_custom_facets, \
-            get_job_name, get_task_location
-        dag = context['dag']
-        dagrun = context['dag_run']
-        task_instance = context['task_instance']
-        dag_run_id = str(uuid.uuid3(uuid.NAMESPACE_URL, f'{dag.dag_id}.{dagrun.run_id}'))
+        from openlineage.airflow.utils import (
+            DagUtils,
+            get_custom_facets,
+            get_job_name,
+            get_task_location,
+        )
+
+        dag = context["dag"]
+        dagrun = context["dag_run"]
+        task_instance = context["task_instance"]
+        dag_run_id = str(
+            uuid.uuid3(uuid.NAMESPACE_URL, f"{dag.dag_id}.{dagrun.run_id}")
+        )
 
         run_id = str(uuid.uuid4())
         job_name = get_job_name(operator)
@@ -51,7 +52,7 @@
             dagrun=dagrun,
             task=operator,
             complete=True,
-            task_instance=task_instance
+            task_instance=task_instance,
         )
 
         if parse_version(AIRFLOW_VERSION) >= parse_version("2.0.0"):
@@ -63,13 +64,15 @@
                 parent_job_name=dag.dag_id,
                 parent_run_id=dag_run_id,
                 code_location=get_task_location(operator),
-                nominal_start_time=DagUtils.get_start_time(dagrun.execution_date),
+                nominal_start_time=DagUtils.get_start_time(
+                    dagrun.execution_date
+                ),
                 nominal_end_time=DagUtils.to_iso_8601(task_instance.end_date),
                 task=task_metadata,
                 run_facets={
                     **task_metadata.run_facets,
-                    **get_custom_facets(operator, dagrun.external_trigger)
-                }
+                    **get_custom_facets(operator, dagrun.external_trigger),
+                },
             )
 
         self.adapter.complete_task(
@@ -95,7 +98,7 @@
         if parse_version(AIRFLOW_VERSION) >= parse_version("2.3.0.dev0"):
             return
         # Make this method a noop if OPENLINEAGE_DISABLED is set to true
-        if os.getenv("OPENLINEAGE_DISABLED", None) in [True, 'true', "True"]:
+        if os.getenv("OPENLINEAGE_DISABLED", None) in [True, "true", "True"]:
             return
         if not cls.backend:
             cls.backend = Backend()
