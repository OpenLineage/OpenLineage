<<<<<<< HEAD
=======
# SPDX-License-Identifier: Apache-2.0

import logging
>>>>>>> 4c201231
import uuid
import time

from pkg_resources import parse_version

from airflow.lineage.backend import LineageBackend
from airflow.version import version as AIRFLOW_VERSION


class Backend:
    def __init__(self):
        from openlineage.airflow.adapter import OpenLineageAdapter
        from openlineage.airflow.extractors.manager import ExtractorManager
        self.extractor_manager = ExtractorManager()
        self.adapter = OpenLineageAdapter()
    """
    Send OpenLineage events to lineage backend via airflow's LineageBackend mechanism.
    The start and complete events are send when task instance completes.
    """

    def send_lineage(
            self,
            operator=None,
            inlets=None,
            outlets=None,
            context=None
    ):
        """
        Send_lineage ignores manually provided inlets and outlets. The data collection mechanism
        is automatic, and bases on the passed context.
        """
        from openlineage.airflow.utils import DagUtils, get_custom_facets, \
            get_job_name, get_task_location
        dag = context['dag']
        dagrun = context['dag_run']
        task_instance = context['task_instance']

        run_id = str(uuid.uuid4())
        job_name = get_job_name(operator)

        task_metadata = self.extractor_manager.extract_metadata(
            dagrun=dagrun,
            task=operator,
            complete=True,
            task_instance=task_instance
        )

        if parse_version(AIRFLOW_VERSION) >= parse_version("2.0.0"):
            self.adapter.start_task(
                run_id=run_id,
                job_name=job_name,
                job_description=dag.description,
                event_time=DagUtils.get_start_time(task_instance.start_date),
                parent_run_id=dagrun.run_id,
                code_location=get_task_location(operator),
                nominal_start_time=DagUtils.get_start_time(dagrun.execution_date),
                nominal_end_time=DagUtils.to_iso_8601(task_instance.end_date),
                task=task_metadata,
                run_facets={
                    **task_metadata.run_facets,
                    **get_custom_facets(operator, dagrun.external_trigger)
                }
            )

        self.adapter.complete_task(
            run_id=run_id,
            job_name=job_name,
            end_time=DagUtils.to_iso_8601(self._now_ms()),
            task=task_metadata,
        )

<<<<<<< HEAD
=======
    def _extract_metadata(self, dag_id, dagrun, task, task_instance=None):
        extractor = self._get_extractor(task)
        task_info = f'task_type={task.__class__.__name__} ' \
            f'airflow_dag_id={dag_id} ' \
            f'task_id={task.task_id} ' \
            f'airflow_run_id={dagrun.run_id} '
        if extractor:
            try:
                self.log.debug(
                    f'Using extractor {extractor.__class__.__name__} {task_info}')
                task_metadata = self._extract(extractor, task_instance)
                self.log.debug(
                    f"Found task metadata for operation {task.task_id}: {task_metadata}"
                )
                if task_metadata:
                    return task_metadata

            except Exception as e:
                self.log.exception(
                    f'Failed to extract metadata {e} {task_info}',
                )
        else:
            self.log.warning(
                f'Unable to find an extractor. {task_info}')
        from openlineage.airflow.extractors.base import TaskMetadata
        from openlineage.airflow.facets import UnknownOperatorAttributeRunFacet, \
            UnknownOperatorInstance

        return TaskMetadata(
            name=self._openlineage_job_name(dag_id, task.task_id),
            run_facets={
                "unknownSourceAttribute": UnknownOperatorAttributeRunFacet(
                    unknownItems=[
                        UnknownOperatorInstance(
                            name=task.__class__.__name__,
                            properties={attr: value for attr, value in task.__dict__.items()}
                        )
                    ]
                )
            }
        )

    def _extract(self, extractor, task_instance):
        if task_instance:
            task_metadata = extractor.extract_on_complete(task_instance)
            if task_metadata:
                return task_metadata

        return extractor.extract()

    def _get_extractor(self, task):
        if task.task_id in self.extractors:
            return self.extractors[task.task_id]
        extractor = self.extractor_mapper.get_extractor_class(task.__class__)
        self.log.debug(f'extractor for {task.__class__} is {extractor}')
        if extractor:
            self.extractors[task.task_id] = extractor(task)
            return self.extractors[task.task_id]
        return None

    @classmethod
    def _openlineage_job_name_from_task_instance(cls, task_instance):
        return cls._openlineage_job_name(task_instance.dag_id, task_instance.task_id)

    @staticmethod
    def _openlineage_job_name(dag_id: str, task_id: str) -> str:
        return f'{dag_id}.{task_id}'

    @staticmethod
    def _get_location(task):
        from openlineage.airflow.utils import get_location
        try:
            if hasattr(task, 'file_path') and task.file_path:
                return get_location(task.file_path)
            else:
                return get_location(task.dag.fileloc)
        except Exception:
            return None

>>>>>>> 4c201231
    @staticmethod
    def _now_ms():
        return int(round(time.time() * 1000))


class OpenLineageBackend(LineageBackend):
    # Airflow 1.10 uses send_lineage as staticmethod, so just construct class
    # instance on first use and delegate calls to it
    backend: Backend = None

    @classmethod
    def send_lineage(cls, *args, **kwargs):
        # Do not use LineageBackend approach when we can use plugins
        if parse_version(AIRFLOW_VERSION) >= parse_version("2.3.0.dev0"):
            return
        if not cls.backend:
            cls.backend = Backend()
        return cls.backend.send_lineage(*args, **kwargs)<|MERGE_RESOLUTION|>--- conflicted
+++ resolved
@@ -1,9 +1,5 @@
-<<<<<<< HEAD
-=======
 # SPDX-License-Identifier: Apache-2.0
 
-import logging
->>>>>>> 4c201231
 import uuid
 import time
 
@@ -75,88 +71,6 @@
             task=task_metadata,
         )
 
-<<<<<<< HEAD
-=======
-    def _extract_metadata(self, dag_id, dagrun, task, task_instance=None):
-        extractor = self._get_extractor(task)
-        task_info = f'task_type={task.__class__.__name__} ' \
-            f'airflow_dag_id={dag_id} ' \
-            f'task_id={task.task_id} ' \
-            f'airflow_run_id={dagrun.run_id} '
-        if extractor:
-            try:
-                self.log.debug(
-                    f'Using extractor {extractor.__class__.__name__} {task_info}')
-                task_metadata = self._extract(extractor, task_instance)
-                self.log.debug(
-                    f"Found task metadata for operation {task.task_id}: {task_metadata}"
-                )
-                if task_metadata:
-                    return task_metadata
-
-            except Exception as e:
-                self.log.exception(
-                    f'Failed to extract metadata {e} {task_info}',
-                )
-        else:
-            self.log.warning(
-                f'Unable to find an extractor. {task_info}')
-        from openlineage.airflow.extractors.base import TaskMetadata
-        from openlineage.airflow.facets import UnknownOperatorAttributeRunFacet, \
-            UnknownOperatorInstance
-
-        return TaskMetadata(
-            name=self._openlineage_job_name(dag_id, task.task_id),
-            run_facets={
-                "unknownSourceAttribute": UnknownOperatorAttributeRunFacet(
-                    unknownItems=[
-                        UnknownOperatorInstance(
-                            name=task.__class__.__name__,
-                            properties={attr: value for attr, value in task.__dict__.items()}
-                        )
-                    ]
-                )
-            }
-        )
-
-    def _extract(self, extractor, task_instance):
-        if task_instance:
-            task_metadata = extractor.extract_on_complete(task_instance)
-            if task_metadata:
-                return task_metadata
-
-        return extractor.extract()
-
-    def _get_extractor(self, task):
-        if task.task_id in self.extractors:
-            return self.extractors[task.task_id]
-        extractor = self.extractor_mapper.get_extractor_class(task.__class__)
-        self.log.debug(f'extractor for {task.__class__} is {extractor}')
-        if extractor:
-            self.extractors[task.task_id] = extractor(task)
-            return self.extractors[task.task_id]
-        return None
-
-    @classmethod
-    def _openlineage_job_name_from_task_instance(cls, task_instance):
-        return cls._openlineage_job_name(task_instance.dag_id, task_instance.task_id)
-
-    @staticmethod
-    def _openlineage_job_name(dag_id: str, task_id: str) -> str:
-        return f'{dag_id}.{task_id}'
-
-    @staticmethod
-    def _get_location(task):
-        from openlineage.airflow.utils import get_location
-        try:
-            if hasattr(task, 'file_path') and task.file_path:
-                return get_location(task.file_path)
-            else:
-                return get_location(task.dag.fileloc)
-        except Exception:
-            return None
-
->>>>>>> 4c201231
     @staticmethod
     def _now_ms():
         return int(round(time.time() * 1000))
