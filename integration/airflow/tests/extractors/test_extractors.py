# SPDX-License-Identifier: Apache-2.0

import os
from typing import List, Optional
from unittest.mock import patch

from openlineage.airflow.extractors import Extractors, BaseExtractor, TaskMetadata
from openlineage.airflow.extractors.postgres_extractor import PostgresExtractor


class FakeExtractor(BaseExtractor):
    def extract(self) -> Optional[TaskMetadata]:
        return None

    @classmethod
    def get_operator_classnames(cls) -> List[str]:
        return ['TestOperator']


class AnotherFakeExtractor(BaseExtractor):
    def extract(self) -> Optional[TaskMetadata]:
        return None

    @classmethod
    def get_operator_classnames(cls) -> List[str]:
        return ['AnotherTestOperator']


def test_basic_extractor():
    class PostgresOperator:
        pass

    assert Extractors().get_extractor_class(PostgresOperator)


<<<<<<< HEAD
def test_env_add_extractor():
    assert len(Extractors().extractors) == 7
    with patch.dict(os.environ, {"OPENLINEAGE_EXTRACTORS": "tests.extractors.test_extractors.FakeExtractor"}):  # noqa
        assert len(Extractors().extractors) == 8


def test_env_multiple_extractors():
    assert len(Extractors().extractors) == 7
    with patch.dict(os.environ, {"OPENLINEAGE_EXTRACTORS": "tests.extractors.test_extractors.FakeExtractor;tests.extractors.test_extractors.AnotherFakeExtractor"}):  # noqa
        assert len(Extractors().extractors) == 9


def test_env_old_method_extractors():
    assert len(Extractors().extractors) == 7
=======
def test_env_extractors():
    assert len(Extractors().extractors) == 8
>>>>>>> cdb3cd2f

    os.environ['OPENLINEAGE_EXTRACTOR_TestOperator'] = \
        'tests.extractors.test_extractors.FakeExtractor'

    assert len(Extractors().extractors) == 9
    del os.environ['OPENLINEAGE_EXTRACTOR_TestOperator']


def test_adding_extractors():
    extractors = Extractors()
    count = len(extractors.extractors)
    extractors.add_extractor("test", PostgresExtractor)
    assert len(extractors.extractors) == count+1<|MERGE_RESOLUTION|>--- conflicted
+++ resolved
@@ -33,25 +33,20 @@
     assert Extractors().get_extractor_class(PostgresOperator)
 
 
-<<<<<<< HEAD
 def test_env_add_extractor():
-    assert len(Extractors().extractors) == 7
+    assert len(Extractors().extractors) == 8
     with patch.dict(os.environ, {"OPENLINEAGE_EXTRACTORS": "tests.extractors.test_extractors.FakeExtractor"}):  # noqa
-        assert len(Extractors().extractors) == 8
+        assert len(Extractors().extractors) == 9
 
 
 def test_env_multiple_extractors():
-    assert len(Extractors().extractors) == 7
+    assert len(Extractors().extractors) == 8
     with patch.dict(os.environ, {"OPENLINEAGE_EXTRACTORS": "tests.extractors.test_extractors.FakeExtractor;tests.extractors.test_extractors.AnotherFakeExtractor"}):  # noqa
-        assert len(Extractors().extractors) == 9
+        assert len(Extractors().extractors) == 10
 
 
 def test_env_old_method_extractors():
-    assert len(Extractors().extractors) == 7
-=======
-def test_env_extractors():
     assert len(Extractors().extractors) == 8
->>>>>>> cdb3cd2f
 
     os.environ['OPENLINEAGE_EXTRACTOR_TestOperator'] = \
         'tests.extractors.test_extractors.FakeExtractor'
