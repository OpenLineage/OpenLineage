--- conflicted
+++ resolved
@@ -515,7 +515,16 @@
         RunEvent(
             RunState.COMPLETE,
             mock.ANY,
-            Run(run_id),
+            Run(run_id, {
+                'unknownSourceAttribute': UnknownOperatorAttributeRunFacet(
+                    unknownItems=[
+                        UnknownOperatorInstance(
+                            name='TestFixtureDummyOperator',
+                            properties=mock.ANY
+                        )
+                    ]
+                )
+            }),
             Job("default", job_id),
             PRODUCER,
             [],
@@ -591,8 +600,13 @@
                     name=job_id
                 ),
                 'unknownSourceAttribute': UnknownOperatorAttributeRunFacet(
-                    unknownItems=[UnknownOperatorInstance(name='TestFixtureDummyOperator',
-                                                          properties=mock.ANY)])
+                    unknownItems=[
+                        UnknownOperatorInstance(
+                            name='TestFixtureDummyOperator',
+                            properties=mock.ANY
+                        )
+                    ]
+                )
             }),
             job=Job("default", job_id, {
                 "documentation": DocumentationJobFacet(DAG_DESCRIPTION),
@@ -695,7 +709,6 @@
     end_time = '2016-01-02T00:00:00.000000Z'
 
     mock_openlineage_client.emit.assert_called_once_with(RunEvent(
-<<<<<<< HEAD
         eventType=RunState.START,
         eventTime=mock.ANY,
         run=Run(run_id, {
@@ -711,6 +724,14 @@
                 taskInfo=mock.ANY,
                 airflowVersion=AIRFLOW_VERSION,
                 openlineageAirflowVersion=OPENLINEAGE_AIRFLOW_VERSION
+            ),
+            'unknownSourceAttribute': UnknownOperatorAttributeRunFacet(
+                unknownItems=[
+                    UnknownOperatorInstance(
+                        name='DummyOperator',
+                        properties=mock.ANY
+                    )
+                ]
             )
         }),
         job=Job("default", job_id, {
@@ -720,36 +741,6 @@
         producer=PRODUCER,
         inputs=[],
         outputs=[]
-=======
-            eventType=RunState.START,
-            eventTime=mock.ANY,
-            run=Run(run_id, {
-                "nominalTime": NominalTimeRunFacet(start_time, end_time),
-                "parentRun": ParentRunFacet.create(
-                    runId=DAG_RUN_ID,
-                    namespace=DAG_NAMESPACE,
-                    name=job_id
-                ),
-                "airflow_runArgs": AirflowRunArgsRunFacet(False),
-                "airflow_version": AirflowVersionRunFacet(
-                    operator="airflow.operators.dummy_operator.DummyOperator",
-                    taskInfo=mock.ANY,
-                    airflowVersion=AIRFLOW_VERSION,
-                    openlineageAirflowVersion=OPENLINEAGE_AIRFLOW_VERSION
-                ),
-                'unknownSourceAttribute': UnknownOperatorAttributeRunFacet(
-                    unknownItems=[UnknownOperatorInstance(name='DummyOperator',
-                                                          properties=mock.ANY)])
-
-            }),
-            job=Job("default", job_id, {
-                "documentation": DocumentationJobFacet(DAG_DESCRIPTION),
-                "sourceCodeLocation": SourceCodeLocationJobFacet("", completed_task_location)
-            }),
-            producer=PRODUCER,
-            inputs=[],
-            outputs=[]
->>>>>>> 4c201231
     ))
 
 
