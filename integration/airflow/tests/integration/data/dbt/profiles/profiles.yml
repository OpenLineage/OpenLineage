bigquery:
    target: prod
    outputs:
        prod:
            type: bigquery
            method: service-account
            keyfile: /opt/config/gcloud/gcloud-service-key.json
            project: openlineage-ci
<<<<<<< HEAD
            dataset: "{{ env_var('BIGQUERY_DBT_DATASET') }}"
=======
            dataset: "{{ env_var('DBT_DATASET_PREFIX') }}"
>>>>>>> 4c201231
            threads: 2
            timeout_seconds: 300
            location: EU
            priority: interactive
snowflake:
    target: prod
    outputs:
        prod:
          type: snowflake
          account: "{{ env_var('SNOWFLAKE_ACCOUNT_ID') }}.us-east-1"
          user: "{{ env_var('SNOWFLAKE_USER') }}"
          password: "{{ env_var('SNOWFLAKE_PASSWORD') }}"
          role: OPENLINEAGE
          database: SANDBOX
          warehouse: DEMO
          schema: "OPENLINEAGE"
          threads: 1
          client_session_keep_alive: False
          query_tag: "dbt"<|MERGE_RESOLUTION|>--- conflicted
+++ resolved
@@ -6,11 +6,7 @@
             method: service-account
             keyfile: /opt/config/gcloud/gcloud-service-key.json
             project: openlineage-ci
-<<<<<<< HEAD
-            dataset: "{{ env_var('BIGQUERY_DBT_DATASET') }}"
-=======
             dataset: "{{ env_var('DBT_DATASET_PREFIX') }}"
->>>>>>> 4c201231
             threads: 2
             timeout_seconds: 300
             location: EU
