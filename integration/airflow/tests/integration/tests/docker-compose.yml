version: "3.7"

x-airflow-base: &airflow-base
  build:
    context: ../../../../../
    target: airflow
    dockerfile: integration/airflow/tests/integration/Dockerfile
    args:
      AIRFLOW_IMAGE: ${AIRFLOW_IMAGE}
      AIRFLOW_UID: ${AIRFLOW_UID}
  environment: &airflow-common-env
    DB_BACKEND: postgresql+psycopg2
    DB_HOST: postgres
    DB_PORT: 5432
    AIRFLOW_DATABASE_HOST: postgres
    AIRFLOW_DATABASE_NAME: airflow
    AIRFLOW_DATABASE_USERNAME: airflow
    AIRFLOW_DATABASE_PASSWORD: airflow
    AIRFLOW_FERNET_KEY: Z2uDm0ZL60fXNkEXG8LW99Ki2zf8wkmIltaTz1iQPDU=
    AIRFLOW__CORE__SQL_ALCHEMY_CONN: postgresql+psycopg2://airflow:airflow@postgres:5432/airflow
    AIRFLOW__CELERY__RESULT_BACKEND: db+postgresql://airflow:airflow@postgres/airflow
    AIRFLOW__CELERY__BROKER_URL: redis://:@redis:6379/0
    AIRFLOW__CORE__LOGGING_CONFIG_CLASS: log_config.LOGGING_CONFIG
    AIRFLOW__CORE__EXECUTOR: CeleryExecutor
    AIRFLOW__CORE__LOAD_EXAMPLES: "False"
    AIRFLOW__CORE__DAGBAG_IMPORT_TIMEOUT: 120
    AIRFLOW__LINEAGE__BACKEND: openlineage.lineage_backend.OpenLineageBackend
    AIRFLOW_CONN_MYSQL_CONN: mysql://food_delivery:food_delivery@mysql:3306/food_delivery
    AIRFLOW_CONN_TRINO_CONN: trino://trino@trino:8080/default?catalog=memory
    AIRFLOW_CONN_BQ_CONN: google-cloud-platform://?extra__google_cloud_platform__project=openlineage-ci&extra__google_cloud_platform__key_path=%2Fopt%2Fconfig%2Fgcloud%2Fgcloud-service-key.json
    AIRFLOW__CORE__DAGS_ARE_PAUSED_AT_CREATION: ${DAGS_ARE_PAUSED_AT_CREATION:-False}
    BIGQUERY_PREFIX: ${BIGQUERY_PREFIX}
    DBT_DATASET_PREFIX: ${DBT_DATASET_PREFIX}_dbt
    GOOGLE_APPLICATION_CREDENTIALS: /opt/config/gcloud/gcloud-service-key.json
    OPENLINEAGE_AIRFLOW_DISABLE_SOURCE_CODE: "false"
    OPENLINEAGE_URL: http://backend:5000
    OPENLINEAGE_NAMESPACE: food_delivery
    OPENLINEAGE_EXTRACTORS: custom_extractor.CustomExtractor
    SNOWFLAKE_AIRFLOW_TEST_VERSION: 2.3.4  # bump this when moving to new Airflow version - only single process can test Snowflake now
    SNOWFLAKE_ACCOUNT_ID: ${SNOWFLAKE_ACCOUNT_ID}
    SNOWFLAKE_USER: ${SNOWFLAKE_USER}
    SNOWFLAKE_PASSWORD: ${SNOWFLAKE_PASSWORD}
    AIRFLOW__SECRETS__BACKEND: airflow.secrets.local_filesystem.LocalFilesystemBackend
    AIRFLOW__SECRETS__BACKEND_KWARGS: '{ "connections_file_path": "/opt/data/secrets/connections.json", "variables_file_path": "/opt/data/secrets/variables.json" }'
    AIRFLOW_CONN_SNOWFLAKE_CONN: "snowflake://${SNOWFLAKE_USER}:${SNOWFLAKE_PASSWORD}@${SNOWFLAKE_URI}/OPENLINEAGE?account=${SNOWFLAKE_ACCOUNT_ID}&database=SANDBOX&region=us-east-1&warehouse=ROBOTS&role=OPENLINEAGE"
    AIRFLOW_CONN_SFTP_CONN: sftp://airflow:airflow@openssh-server:2222
  volumes:
      - ./airflow/config/log_config.py:/opt/airflow/config/log_config.py
      - $PWD/airflow/logs:/opt/airflow/logs
      - ./airflow/dags:/opt/airflow/dags
      - ../gcloud:/opt/config/gcloud
  user: "${AIRFLOW_UID:-50000}:0"
  depends_on:
    &airflow-common-depends-on
    redis:
      condition: service_healthy
    postgres:
      condition: service_healthy
    mysql:
      condition: service_healthy
<<<<<<< HEAD
    trino:
=======
    openssh-server:
>>>>>>> 41c3cbe3
      condition: service_healthy

services:
  integration:
    build:
      context: ../../../../../
      target: integration
      dockerfile: integration/airflow/tests/integration/Dockerfile
      args:
        AIRFLOW_IMAGE: ${AIRFLOW_IMAGE}
    environment:
      BIGQUERY_PREFIX: ${BIGQUERY_PREFIX}
      DBT_DATASET_PREFIX: ${DBT_DATASET_PREFIX}_dbt
      AIRFLOW_VERSION: ${AIRFLOW_VERSION}
      SNOWFLAKE_ACCOUNT_ID: ${SNOWFLAKE_ACCOUNT_ID}
    networks:
      - app_net
    volumes:
      - ../docker/wait-for-it.sh:/wait-for-it.sh
    depends_on:
      - airflow_scheduler
      - airflow_worker
      - backend
    entrypoint: ["/wait-for-it.sh", "backend:5000", "--", "python", '-m', 'pytest', 'test_integration.py']

  airflow_scheduler:
    <<: *airflow-base
    command: scheduler
    networks:
      - app_net
    healthcheck:
      test: [ "CMD-SHELL", 'airflow jobs check --job-type SchedulerJob --hostname "$${HOSTNAME}"' ]
      interval: 10s
      timeout: 10s
      retries: 5
    restart: always
    depends_on:
      <<: *airflow-common-depends-on
      airflow_init:
        condition: service_completed_successfully

  airflow_worker:
    <<: *airflow-base
    hostname: airflow-worker
    command: celery worker
    networks:
      app_net:
        ipv4_address: 172.16.238.100
    restart: always
    healthcheck:
      test: [ "CMD-SHELL", 'celery --app airflow.executors.celery_executor.app inspect ping -d "celery@$${HOSTNAME}"' ]
      interval: 10s
      timeout: 10s
      retries: 5
    depends_on:
      <<: *airflow-common-depends-on
      airflow_init:
        condition: service_completed_successfully

  airflow:
    profiles:
      - dev
    <<: *airflow-base
    command: webserver
    networks:
      - app_net
    ports:
      - 8080:8080
    healthcheck:
      test: ["CMD", "curl", "--fail", "http://localhost:8080/health"]
      interval: 10s
      timeout: 10s
      retries: 5
    restart: always
    depends_on:
      <<: *airflow-common-depends-on
      airflow_init:
        condition: service_completed_successfully

  backend:
    build:
      context: ../server
    environment:
      - FLASK_APP=app.py
      - FLASK_RUN_PORT=5000
      - SERVER_EVENTS=/opt/airflow/events
    networks:
      - app_net
    volumes:
      - $PWD/events:/opt/airflow/events

  airflow_init:
    <<: *airflow-base
    command: -c "/entrypoint airflow db upgrade && airflow users create --username airflow --password airflow --firstname airflow --lastname airflow --email airflow@example.com --role Admin"
    environment:
      <<: *airflow-common-env
      _AIRFLOW_DB_UPGRADE: 'true'
      _AIRFLOW_WWW_USER_CREATE: 'true'
      _AIRFLOW_WWW_USER_USERNAME: ${_AIRFLOW_WWW_USER_USERNAME:-airflow}
      _AIRFLOW_WWW_USER_PASSWORD: ${_AIRFLOW_WWW_USER_PASSWORD:-airflow}
      _PIP_ADDITIONAL_REQUIREMENTS: ''
    networks:
      - app_net
    depends_on:
      - postgres
    entrypoint: ["/opt/data/wait-for-it.sh", "postgres:5432", "--", "/bin/bash"]

  redis:
    image: redis:latest
    networks:
      - app_net
    ports:
      - 6379:6379
    healthcheck:
      test: ["CMD", "redis-cli", "ping"]
      interval: 5s
      timeout: 30s
      retries: 50
    restart: always

  postgres:
    image: bitnami/postgresql:12.1.0
    networks:
      - app_net
    ports:
      - "5432:5432"
    environment:
      - POSTGRES_USER=postgres
      - POSTGRES_PASSWORD=postgres
      - AIRFLOW_USER=airflow
      - AIRFLOW_PASSWORD=airflow
      - AIRFLOW_DB=airflow
      - FOOD_DELIVERY_USER=food_delivery
      - FOOD_DELIVERY_PASSWORD=food_delivery
      - FOOD_DELIVERY_DB=food_delivery
      - ALLOW_EMPTY_PASSWORD=yes
    healthcheck:
      test: ["CMD", "pg_isready", "-U", "airflow"]
      interval: 5s
      retries: 5
    volumes:
      - ../docker/init-db.sh:/docker-entrypoint-initdb.d/init-db.sh

  mysql:
    image: mysql:8
    networks:
      - app_net
    ports:
      - "3306:3306"
    environment:
      - MYSQL_USER=food_delivery
      - MYSQL_PASSWORD=food_delivery
      - MYSQL_DATABASE=food_delivery
      - MYSQL_ALLOW_EMPTY_PASSWORD=true
      - MYSQL_ONETIME_PASSWORD=
    healthcheck:
      test: ["CMD", "mysqladmin" ,"ping", "-h", "localhost"]
      interval: 5s
      timeout: 30s
      retries: 50
    volumes:
      - ../docker/init-db-mysql.sh:/docker-entrypoint-initdb.d/init-db-mysql.sh

<<<<<<< HEAD
  trino:
    image: trinodb/trino:402
    ports:
      - "8080:8080"
    healthcheck:
      test: ["CMD", "/usr/lib/trino/bin/health-check"]
      interval: 5s
      timeout: 30s
      retries: 50
    volumes:
      - ../docker/catalog:/etc/trino/catalog
    depends_on:
      - postgres
=======
  openssh-server:
    image: linuxserver/openssh-server:latest
    networks:
      app_net:
        ipv4_address: 172.16.238.10
    ports:
      - "2222:2222"
    environment:
      - USER_PASSWORD=airflow
      - USER_NAME=airflow
      - PASSWORD_ACCESS=true
    healthcheck:
      test: ["CMD", "s6-svstat", "/run/service/svc-openssh-server"]
      interval: 5s
      timeout: 30s
      retries: 50

networks:
  app_net:
    driver: bridge
    ipam:
      driver: default
      config:
        - subnet: 172.16.238.0/24
          gateway: 172.16.238.1
>>>>>>> 41c3cbe3
<|MERGE_RESOLUTION|>--- conflicted
+++ resolved
@@ -58,11 +58,9 @@
       condition: service_healthy
     mysql:
       condition: service_healthy
-<<<<<<< HEAD
     trino:
-=======
+      condition: service_healthy
     openssh-server:
->>>>>>> 41c3cbe3
       condition: service_healthy
 
 services:
@@ -226,9 +224,10 @@
     volumes:
       - ../docker/init-db-mysql.sh:/docker-entrypoint-initdb.d/init-db-mysql.sh
 
-<<<<<<< HEAD
   trino:
     image: trinodb/trino:402
+    networks:
+      - app_net
     ports:
       - "8080:8080"
     healthcheck:
@@ -240,7 +239,7 @@
       - ../docker/catalog:/etc/trino/catalog
     depends_on:
       - postgres
-=======
+
   openssh-server:
     image: linuxserver/openssh-server:latest
     networks:
@@ -266,4 +265,3 @@
       config:
         - subnet: 172.16.238.0/24
           gateway: 172.16.238.1
->>>>>>> 41c3cbe3
