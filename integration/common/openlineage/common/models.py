--- conflicted
+++ resolved
@@ -1,27 +1,30 @@
-<<<<<<< HEAD
-# SPDX-License-Identifier: Apache-2.0.
-=======
 # Copyright 2018-2022 contributors to the OpenLineage project
 # SPDX-License-Identifier: Apache-2.0
 
->>>>>>> 1596e75d
 from typing import List
 from openlineage.common.sql import DbTableMeta
 
 
 class DbColumn:
-    def __init__(self, name: str, type: str,
-                 description: str = None, ordinal_position: int = None):
+    def __init__(
+        self,
+        name: str,
+        type: str,
+        description: str = None,
+        ordinal_position: int = None,
+    ):
         self.name = name
         self.type = type
         self.description = description
         self.ordinal_position = ordinal_position
 
     def __eq__(self, other):
-        return self.name == other.name and \
-               self.type == other.type and \
-               self.description == other.description and \
-               self.ordinal_position == other.ordinal_position
+        return (
+            self.name == other.name
+            and self.type == other.type
+            and self.description == other.description
+            and self.ordinal_position == other.ordinal_position
+        )
 
     def __repr__(self):
         return f"DbColumn({self.name!r},{self.type!r}, \
@@ -33,16 +36,18 @@
         self,
         schema_name: str,
         table_name: "DbTableMeta",  # noqa: F821
-        columns: List[DbColumn]
+        columns: List[DbColumn],
     ):
         self.schema_name = schema_name
         self.table_name = table_name
         self.columns = columns
 
     def __eq__(self, other):
-        return self.schema_name == other.schema_name and \
-               self.table_name == other.table_name and \
-               self.columns == other.columns
+        return (
+            self.schema_name == other.schema_name
+            and self.table_name == other.table_name
+            and self.columns == other.columns
+        )
 
     def __repr__(self):
         return f"DbTableSchema({self.schema_name!r},{self.table_name!r}, \
