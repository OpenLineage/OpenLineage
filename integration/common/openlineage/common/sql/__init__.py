--- conflicted
+++ resolved
@@ -1,10 +1,6 @@
-<<<<<<< HEAD
-# SPDX-License-Identifier: Apache-2.0.
-=======
 # Copyright 2018-2022 contributors to the OpenLineage project
 # SPDX-License-Identifier: Apache-2.0
 
->>>>>>> 1596e75d
 import logging
 from typing import Optional, Union, List
 
@@ -13,15 +9,25 @@
 
 
 try:
-    from openlineage_sql import parse as parse_sql, SqlMeta, DbTableMeta, provider  # noqa: F401
+    from openlineage_sql import (
+        parse as parse_sql,
+        SqlMeta,
+        DbTableMeta,
+        provider,
+    )  # noqa: F401
 except ImportError:
-    from openlineage.common.sql.parser import parse as parse_sql, SqlMeta, DbTableMeta, provider  # noqa: F401,E501
+    from openlineage.common.sql.parser import (
+        parse as parse_sql,
+        SqlMeta,
+        DbTableMeta,
+        provider,
+    )  # noqa: F401,E501
 
 
 def parse(
     sql: Union[List[str], str],
     dialect: Optional[str] = None,
-    default_schema: Optional[str] = None
+    default_schema: Optional[str] = None,
 ) -> Optional[SqlMeta]:
     if isinstance(sql, str):
         sql = [sql]
