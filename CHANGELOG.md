--- conflicted
+++ resolved
@@ -2,7 +2,6 @@
 
 ## [Unreleased](https://github.com/OpenLineage/OpenLineage/compare/0.19.0...HEAD)
 
-<<<<<<< HEAD
 ## [0.19.0](https://github.com/OpenLineage/OpenLineage/compare/0.18.0...0.19.0) - 2023-1-4
 ### Added
 * Airflow: add Trino extractor [`#1288`](https://github.com/OpenLineage/OpenLineage/pull/1288) [@sekikn](https://github.com/sekikn)  
@@ -21,7 +20,7 @@
     *Includes a script to build and tag the image plus jobs to verify the build on every CI run and publish to Docker Hub.*
 * SQL: add `ExtractionErrorRunFacet` [`#1442`](https://github.com/OpenLineage/OpenLineage/pull/1442) [@mobuchowski](https://github.com/mobuchowski)  
     *Adds a facet to the spec to reflect internal processing errors, especially failed or incomplete parsing of SQL jobs.*
-* SQL: add column-level lineage to SQL parser [`#1432`](https://github.com/OpenLineage/OpenLineage/pull/1432) [`#1461`](https://github.com/OpenLineage/OpenLineage/pull/1461) [@mobuchowski](https://github.com/mobuchowski)  
+* SQL: add column-level lineage to SQL parser [`#1432`](https://github.com/OpenLineage/OpenLineage/pull/1432) [`#1461`](https://github.com/OpenLineage/OpenLineage/pull/1461) [@mobuchowski](https://github.com/mobuchowski) [@StarostaGit](https://github.com/StarostaGit)  
     *Adds support for extracting column-level lineage from SQL statements in the parser, including adjustments to Rust-Python and Rust-Java interfaces and the Airflow integration's SQL extractor to make use of the feature. Also includes more tests, removal of the old parser, and removal of the common-build cache in CI (which was breaking the parser).*
 * Spark: pass config parameters to the OL client [`#1383`](https://github.com/OpenLineage/OpenLineage/pull/1383) [@tnazarew](https://github.com/tnazarew)  
     *Adds a mechanism for making new lineage consumers transparent to the integration, easing the process of setting up new types of consumers.*
@@ -32,14 +31,6 @@
 * Spark & Java client: fix README typos [@versaurabh](https://github.com/versaurabh)  
     *Fixes typos in the SPDX license headers.*
 
-=======
-### Added:
-* SQL parser: ability to extract column-level lineage from SQL statements [@StarostaGit](https://github.com/StarostaGit)
-* SQL parser: adjust Rust-Python and Rust-Java interfaces for SQL parser [@StarostaGit](https://github.com/StarostaGit), [@mobuchowski](https://github.com/mobuchowski)
-* Airflow: use SQL parser to extract column-level lineage in SQL Extractor [@mobuchowski](https://github.com/mobuchowski)
-* dbt: add support for postgres datasources [`#1417`](https://github.com/OpenLineage/OpenLineage/pull/1417) [@julienledem](https://github.com/julienledem)
-    * Adds the previously unsupported postgres datasource type
->>>>>>> b4f99c99
 
 ## [0.18.0](https://github.com/OpenLineage/OpenLineage/compare/0.17.0...0.18.0) - 2022-12-8
 ### Added
