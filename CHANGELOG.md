--- conflicted
+++ resolved
@@ -1,6 +1,5 @@
 # Changelog
 
-<<<<<<< HEAD
 ## [Unreleased](https://github.com/OpenLineage/OpenLineage/compare/0.14.0...HEAD)
 ## [0.14.0](https://github.com/OpenLineage/OpenLineage/compare/0.13.1...0.14.0) 2022-09-06
 ### Added
@@ -17,7 +16,7 @@
 * Support Flink 1.15 [`#1009`](https://github.com/OpenLineage/OpenLineage/pull/1009) [@mzareba382](https://github.com/mzareba382)  
     *Adds support for Flink 1.15.*
 * Add Redshift dialect to the SQL integration [`#1066`](https://github.com/OpenLineage/OpenLineage/pull/1066) [@mobuchowski](https://github.com/mobuchowski)  
-    *Adds support for Redshift's SQL dialect in OpenLineage's SQL parser, including quirks such as the use of square brackets in JSON paths. (Note, this does not add support for all of the Redshift's custom syntax.)*
+    *Adds support for Redshift's SQL dialect in OpenLineage's SQL parser, including quirks such as the use of square brackets in JSON paths. (Note, this does not add support for all of Redshift's custom syntax.)*
 
 ### Changed
 * Make the timeout configurable in the Spark integration [`#1050`](https://github.com/OpenLineage/OpenLineage/pull/1050) [@tnazarew](https://github.com/tnazarew)  
@@ -28,14 +27,6 @@
     *Specifies the dialect name from the SQL engine.*
 * Fix Delta 2.1.0 with Spark 3.3.0 [`#1065`](https://github.com/OpenLineage/OpenLineage/pull/1065) [@pawel-big-lebowski](https://github.com/pawel-big-lebowski)  
     *Allows delta support for Spark 3.3 and fixes potential issues. (The Openlineage integration for Spark 3.3 was turned on without delta support, as delta did not support Spark 3.3 at that time.)*
-=======
-## [Unreleased](https://github.com/OpenLineage/OpenLineage/compare/0.13.1...HEAD)
-
-### Added
-
-* Experimental Flink integration tests in CI multiple Flink versions and support Flink 1.15.1 [@mzareba382, @pawel-big-lebowski] [`1009`](https://github.com/OpenLineage/OpenLineage/pull/1009)
-* Include delta support for Spark 3.3 [@pawel-big-lebowski] [`957`](https://github.com/OpenLineage/OpenLineage/pull/957)
->>>>>>> d3e2214d
 
 ## [0.13.1](https://github.com/OpenLineage/OpenLineage/compare/0.13.0...0.13.1) 2022-08-25
 ### Fixed
