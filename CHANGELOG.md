--- conflicted
+++ resolved
@@ -4,7 +4,6 @@
 
 ## [1.18.0](https://github.com/OpenLineage/OpenLineage/compare/1.17.1...1.18.0) - 2024-07-11
 ### Added
-<<<<<<< HEAD
 * **Spark: configurable integration test** [`#2755`](https://github.com/OpenLineage/OpenLineage/pull/2755) [@pawel-big-lebowski](https://github.com/pawel-big-lebowski)  
     *Provides command line tool capable of running Spark integration tests that can be created without Java.*
 * **Spark: OpenLineage Spark extension interfaces without runtime dependency hell** [`#2809`](https://github.com/OpenLineage/OpenLineage/pull/2809) [`#2837`](https://github.com/OpenLineage/OpenLineage/pull/2837) [@ddebowczyk92](https://github.com/ddebowczyk92)  
@@ -25,8 +24,8 @@
     *Handles simple Oracle JDBC URLs, like `oracle:thin:@//host:port/serviceName` and `oracle:thin@host:port:sid`, and converts each to a dataset with namespace `oracle://host:port` and name `sid.schema.table` or `serviceName.schema.table`.*
 * **Spark: configurable test with Docker image provided** [`#2822`](https://github.com/OpenLineage/OpenLineage/pull/2822) [@pawel-big-lebowski](https://github.com/pawel-big-lebowski)  
     *Extends the configurable integration test feature to enable getting the Docker image name as a name.*
-* **Spark: Iceberg support for Spark 3.5.1** [`#2838`](https://github.com/OpenLineage/OpenLineage/pull/2838) [@pawel-big-lebowski](https://github.com/pawel-big-lebowski)  
-    *Adds support for column lineage from `MERGE INTO` queries on Spark 3.5.*
+* **Spark: Support Iceberg 1.4 on Spark 3.5.1.** [`#2838`](https://github.com/OpenLineage/OpenLineage/pull/2838) [@pawel-big-lebowski](https://github.com/pawel-big-lebowski)  
+    *Include Iceberg support for Spark 3.5. Fix column level lineage facet for `UNION` queries.*
 * **Spec: add example for change in `#2756`** [`#2801`](https://github.com/OpenLineage/OpenLineage/pull/2801) [@Sheeri](https://github.com/Sheeri)  
     *Updates the `customLineage` facet test for the new syntax created in `#2756`.*
 
@@ -49,16 +48,6 @@
     *Fixes an error caused by a recent upgrade of Spark versions that did not break existing tests.*
 * **Spark: convert scheme and authority to lowercase in `JdbcLocation`** [`#2831`](https://github.com/OpenLineage/OpenLineage/pull/2831) [@dolfinus](https://github.com/dolfinus)  
     *Converts valid JDBC URL scheme and authority to lowercase, leaving intact instance/database name, as different databases have different default case and case-sensitivity rules.*
-=======
-* **Spark: Configurable integration test.** [`#2755`](https://github.com/OpenLineage/OpenLineage/pull/2755) [@pawel-big-lebowski](https://github.com/pawel-big-lebowski)  
-  *Provide command line tool capable of running Spark integration tests that can be created without Java any experience.*
-* **Spark: Support latest versions 3.4.3 and 3.5.1.** [`#2743`](https://github.com/OpenLineage/OpenLineage/pull/2743) [@pawel-big-lebowski](https://github.com/pawel-big-lebowski)  
-  *Upgrade CI workflows to run tests against latest Spark versions: 3.4.2 -> 3.4.3 and 3.5.0 -> 3.5.1.*
-* **Spark: add extraction of the masking property in column level lineage** [`#2789`](https://github.com/OpenLineage/OpenLineage/pull/2789) [@tnazarew](https://github.com/tnazarew)  
-  *Add extraction of the masking property during collection of dependencies for ColumnLineageDatasetFacet creation*
-* **Spark: Support Iceberg 1.4 on Spark 3.5.1.** [`#2838`](https://github.com/OpenLineage/OpenLineage/pull/2838) [@pawel-big-lebowski](https://github.com/pawel-big-lebowski)  
-  *Include Iceberg support for Spark 3.5. Fix column level lineage facet for `UNION` queries.*
->>>>>>> dc281173
 
 ## [1.17.1](https://github.com/OpenLineage/OpenLineage/compare/1.16.0...1.17.1) - 2024-06-21
 ### Added
