--- conflicted
+++ resolved
@@ -1,12 +1,6 @@
-<<<<<<< HEAD
-/* 
-/* Copyright 2018-2002 contributors to the OpenLineage project
-/* SPDX-License-Identifier: Apache-2.0 
-=======
 /*
 /* Copyright 2018-2022 contributors to the OpenLineage project
 /* SPDX-License-Identifier: Apache-2.0
->>>>>>> 1d961111
 */
 
 package io.openlineage.client;
