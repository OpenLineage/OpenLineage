package io.openlineage.client;

import static io.openlineage.client.TypeResolver.titleCase;
import static javax.lang.model.element.Modifier.ABSTRACT;
import static javax.lang.model.element.Modifier.FINAL;
import static javax.lang.model.element.Modifier.PRIVATE;
import static javax.lang.model.element.Modifier.PUBLIC;
import static javax.lang.model.element.Modifier.STATIC;

import java.io.IOException;
import java.io.PrintWriter;
import java.net.URI;
import java.time.ZonedDateTime;
import java.util.ArrayList;
import java.util.Collection;
import java.util.HashMap;
import java.util.List;
import java.util.Map;
import java.util.UUID;

import com.fasterxml.jackson.annotation.JsonAnyGetter;
import com.fasterxml.jackson.annotation.JsonAnySetter;
import com.fasterxml.jackson.annotation.JsonCreator;
import com.fasterxml.jackson.annotation.JsonProperty;
import com.squareup.javapoet.AnnotationSpec;
import com.squareup.javapoet.ClassName;
import com.squareup.javapoet.CodeBlock;
import com.squareup.javapoet.FieldSpec;
import com.squareup.javapoet.JavaFile;
import com.squareup.javapoet.MethodSpec;
import com.squareup.javapoet.MethodSpec.Builder;
import com.squareup.javapoet.ParameterSpec;
import com.squareup.javapoet.ParameterizedTypeName;
import com.squareup.javapoet.TypeName;
import com.squareup.javapoet.TypeSpec;

import io.openlineage.client.TypeResolver.ArrayResolvedType;
import io.openlineage.client.TypeResolver.ObjectResolvedType;
import io.openlineage.client.TypeResolver.PrimitiveResolvedType;
import io.openlineage.client.TypeResolver.ResolvedField;
import io.openlineage.client.TypeResolver.ResolvedType;
import io.openlineage.client.TypeResolver.ResolvedTypeVisitor;


/**
 * Generates a JavaClass with all the types as inner classes
 */
public class JavaPoetGenerator {

  private static final String PACKAGE = "io.openlineage.client";
  private static final String CONTAINER_CLASS_NAME = "OpenLineage";
  private static final String CONTAINER_CLASS = PACKAGE + "." + CONTAINER_CLASS_NAME;
  private final TypeResolver typeResolver;
  private final String baseURL;

  public JavaPoetGenerator(TypeResolver typeResolver, String baseURL) {
    this.typeResolver = typeResolver;
    if (baseURL == null || baseURL.equals("")) {
      throw new RuntimeException("missing baseURL");
    }
    this.baseURL = baseURL;
  }

  public void generate(PrintWriter printWriter) throws IOException {

    TypeSpec.Builder containerTypeBuilder = TypeSpec.classBuilder(CONTAINER_CLASS_NAME)
        .addModifiers(PUBLIC, FINAL);

    containerTypeBuilder.addField(FieldSpec.builder(ClassName.get(URI.class), "producer", PRIVATE, FINAL).build());
    containerTypeBuilder.addMethod(MethodSpec.constructorBuilder()
      .addModifiers(PUBLIC)
      .addParameter(
        ParameterSpec.builder(ClassName.get(URI.class), "producer").build()
      )
      .addCode("this.producer = producer;\n")
      .build());

    generateTypes(containerTypeBuilder);
    TypeSpec openLineage = containerTypeBuilder.build();

    JavaFile javaFile = JavaFile.builder(PACKAGE, openLineage)
        .build();

    javaFile.writeTo(printWriter);
  }

  private void generateTypes(TypeSpec.Builder containerTypeBuilder) {
    Collection<ObjectResolvedType> types = typeResolver.getTypes();
    for (ObjectResolvedType type : types) {

      if (typeResolver.getBaseTypes().contains(type.getName())) {
        TypeSpec intrfc = declareBaseTypeSpec(type);
        containerTypeBuilder.addType(intrfc);
      } else {
<<<<<<< HEAD
        TypeSpec builderClassSpec = builderClass(type);
        TypeSpec modelClassSpec = modelClass(type);
=======
        TypeSpec.Builder builderClassBuilder = TypeSpec.classBuilder(type.getName() + "Builder")
            .addModifiers(PUBLIC, FINAL);
        List<CodeBlock> builderParams = new ArrayList<>();

        TypeSpec.Builder classBuilder = TypeSpec.classBuilder(type.getName())
            .addModifiers(STATIC, PUBLIC, FINAL);
        for (String parent : type.getParents()) {
          classBuilder.addSuperinterface(ClassName.get(CONTAINER_CLASS, parent));
        }
        MethodSpec.Builder factory = MethodSpec.methodBuilder("new" + type.getName())
            .addModifiers(PUBLIC)
            .returns(getTypeName(type));
        List<CodeBlock> factoryParams = new ArrayList<>();
        MethodSpec.Builder constructor = MethodSpec.constructorBuilder()
            .addModifiers(PRIVATE);
        constructor.addAnnotation(JsonCreator.class);
        List<String> fieldNames = new ArrayList<String>();
        for (ResolvedField f : type.getProperties()) {
          classBuilder.addField(getTypeName(f.getType()), f.getName(), PRIVATE, FINAL);
          fieldNames.add(f.getName());
          if (f.getName().equals("_schemaURL") || f.getName().equals("schemaURL")) {
            String schemaURL = baseURL + "#/definitions/" + type.getName();
            constructor.addCode("this.$N = URI.create($S);\n", f.getName(), schemaURL);
          } else {
            if (!(f.getName().equals("_producer") || f.getName().equals("producer"))) {
              builderClassBuilder.addField(getTypeName(f.getType()), f.getName(), PRIVATE);
              builderClassBuilder.addMethod(
                  MethodSpec
                  .methodBuilder("set" + titleCase(f.getName()))
                  .addParameter(getTypeName(f.getType()), f.getName())
                  .addJavadoc("@param $N $N\n", f.getName(), f.getDescription() == null ? "the " + f.getName() : f.getDescription())
                  .addModifiers(PUBLIC)
                  .returns(ClassName.get(CONTAINER_CLASS, type.getName() + "Builder"))
                  .addJavadoc("@return this\n")
                  .addCode("this.$N = $N;\n", f.getName(), f.getName())
                  .addCode("return this;")
                  .build());
            }
            constructor.addJavadoc("@param $N $N\n", f.getName(), f.getDescription() == null ? "the " + f.getName() : f.getDescription());
            constructor.addParameter(
                ParameterSpec.builder(getTypeName(f.getType()), f.getName())
                .addAnnotation(AnnotationSpec.builder(JsonProperty.class).addMember("value", "$S", f.getName()).build())
                .build());
            constructor.addCode("this.$N = $N;\n", f.getName(), f.getName());
            if (f.getName().equals("_producer") || f.getName().equals("producer")) {
              factoryParams.add(CodeBlock.of("this.producer"));
              builderParams.add(CodeBlock.of("OpenLineage.this.producer"));
            } else {
              factory.addParameter(ParameterSpec.builder(getTypeName(f.getType()), f.getName()).build());
              factory.addJavadoc("@param $N $N\n", f.getName(), f.getDescription() == null ? "the " + f.getName() : f.getDescription());
              factoryParams.add(CodeBlock.of("$N", f.getName()));
              builderParams.add(CodeBlock.of("$N", f.getName()));
            }
          }
          MethodSpec getter = getter(f)
              .addModifiers(PUBLIC)
              .addCode("return $N;", f.getName())
              .build();
          classBuilder.addMethod(getter);
        }
        factory.addJavadoc("@return $N", type.getName());
        factory.addCode("return new $N(", type.getName());
        factory.addCode(CodeBlock.join(factoryParams, ", "));
        factory.addCode(");\n");
        containerTypeBuilder.addMethod(factory.build());
>>>>>>> 44524cbe

        containerTypeBuilder.addMethod(factoryModelMethodUnderContainer(type));
        containerTypeBuilder.addMethod(MethodSpec.methodBuilder("new" + type.getName() + "Builder")
            .addModifiers(PUBLIC)
            .returns(ClassName.get(CONTAINER_CLASS, type.getName() + "Builder"))
            .addCode("return new $N();", type.getName() + "Builder")
            .build());

        containerTypeBuilder.addType(modelClassSpec);
        containerTypeBuilder.addType(builderClassSpec);
      }
    }
  }

  private MethodSpec modelConstructor(ObjectResolvedType type) {
    Builder constructor = MethodSpec.constructorBuilder();
    if (type.getName().equals("CustomFacet")) {
      constructor.addModifiers(PUBLIC);
    } else {
      constructor.addModifiers(PRIVATE);
    }

    constructor.addAnnotation(JsonCreator.class);

    for (ResolvedField f : type.getProperties()) {
      if (f.getName().equals("_schemaURL")) {
        String schemaURL = baseURL + "#/definitions/" + type.getName();
        constructor.addCode("this.$N = URI.create($S);\n", f.getName(), schemaURL);
      } else {
        constructor.addJavadoc("@param $N $N\n", f.getName(), f.getDescription() == null ? "the " + f.getName() : f.getDescription());
        constructor.addParameter(
            ParameterSpec.builder(getTypeName(f.getType()), f.getName())
                .addAnnotation(AnnotationSpec.builder(JsonProperty.class).addMember("value", "$S", f.getName()).build())
                .build());
        constructor.addCode("this.$N = $N;\n", f.getName(), f.getName());
      }
    }
    if (type.hasAdditionalProperties()) {
      constructor.addCode(CodeBlock.builder().addStatement("this.$N = new $T<>()", "additionalProperties", HashMap.class).build());
    }
    return constructor.build();
  }

  private TypeSpec modelClass(ObjectResolvedType type) {
    TypeSpec.Builder modelClassBuilder = TypeSpec.classBuilder(type.getName())
        .addModifiers(STATIC, PUBLIC);
    for (String parent : type.getParents()) {
      modelClassBuilder.addSuperinterface(ClassName.get(CONTAINER_CLASS, parent));
    }
    //adds possibility to extend CustomFacet
    if (!type.getName().equals("CustomFacet")) {
      modelClassBuilder.addModifiers(FINAL);
    }

    for (ResolvedField f : type.getProperties()) {
      modelClassBuilder.addField(getTypeName(f.getType()), f.getName(), PRIVATE, FINAL);
      MethodSpec getter = getter(f)
          .addModifiers(PUBLIC)
          .addCode("return $N;", f.getName())
          .build();
      modelClassBuilder.addMethod(getter);
    }
    if (type.hasAdditionalProperties()) {
      String fieldName = "additionalProperties";
      TypeName additionalPropertiesValueType = type.getAdditionalPropertiesType() == null ? ClassName.get(Object.class) : getTypeName(type.getAdditionalPropertiesType());
      TypeName additionalPropertiesType = ParameterizedTypeName.get(ClassName.get(Map.class), ClassName.get(String.class), additionalPropertiesValueType);
      modelClassBuilder.addMethod(MethodSpec
          .methodBuilder("get" + titleCase(fieldName))
          .addJavadoc("@return additional properties")
          .returns(additionalPropertiesType)
          .addModifiers(PUBLIC)
          .addCode("return $N;", fieldName)
          .addAnnotation(AnnotationSpec.builder(JsonAnyGetter.class).build())
          .build());
      modelClassBuilder.addField(
          FieldSpec.builder(additionalPropertiesType, fieldName, PRIVATE, FINAL)
              .addAnnotation(JsonAnySetter.class)
              .build());
    }

    MethodSpec modelConstructor = modelConstructor(type);
    modelClassBuilder.addMethod(modelConstructor);
    return modelClassBuilder.build();
  }

  private TypeSpec builderClass(ObjectResolvedType type) {
    TypeSpec.Builder builderClassBuilder = TypeSpec.classBuilder(type.getName() + "Builder")
        .addModifiers(PUBLIC, FINAL);

    boolean producerFiledExist = type.getProperties().stream()
        .anyMatch(this::isAProducerField);
    if (!producerFiledExist) builderClassBuilder.addModifiers(STATIC);

    type.getProperties().stream().filter(f -> !f.getName().equals("_schemaURL")).forEach(f -> {
      if (!(isAProducerField(f))) {
        builderClassBuilder.addField(getTypeName(f.getType()), f.getName(), PRIVATE);
        builderClassBuilder.addMethod(
            MethodSpec
                .methodBuilder(f.getName())
                .addParameter(getTypeName(f.getType()), f.getName())
                .addJavadoc("@param $N $N\n", f.getName(), f.getDescription() == null ? "the " + f.getName() : f.getDescription())
                .addModifiers(PUBLIC)
                .returns(ClassName.get(CONTAINER_CLASS, type.getName() + "Builder"))
                .addJavadoc("@return this\n")
                .addCode("this.$N = $N;\n", f.getName(), f.getName())
                .addCode("return this;")
                .build());
      }
    });
    if (type.hasAdditionalProperties()) {
      String fieldName = "additionalProperties";
      TypeName additionalPropertiesValueType = type.getAdditionalPropertiesType() == null ? ClassName.get(Object.class) : getTypeName(type.getAdditionalPropertiesType());
      TypeName additionalPropertiesType = ParameterizedTypeName.get(ClassName.get(Map.class), ClassName.get(String.class), additionalPropertiesValueType);


      builderClassBuilder.addField(
          FieldSpec.builder(additionalPropertiesType, fieldName, PRIVATE, FINAL)
              .initializer("new $T<>()", HashMap.class)
              .build());
      builderClassBuilder.addMethod(MethodSpec
          .methodBuilder("put")
          .addModifiers(PUBLIC)
          .addParameter(TypeName.get(String.class), "key")
          .addParameter(additionalPropertiesValueType, "value")
          .addCode("this.$N.put(key, value);", fieldName)
          .build());
    }

    Builder build = builderBuildMethod(type);
    builderClassBuilder.addMethod(build.build());
    return builderClassBuilder.build();
  }

  private Builder builderBuildMethod(ObjectResolvedType type) {
    List<CodeBlock> builderParams = new ArrayList<>();
    type.getProperties().stream().filter(f -> !f.getName().equals("_schemaURL")).forEach(f -> {
          if (isAProducerField(f)) {
            builderParams.add(CodeBlock.of("OpenLineage.this.producer"));
          } else {
            builderParams.add(CodeBlock.of("$N", f.getName()));
          }
        });

    Builder build = MethodSpec
        .methodBuilder("build")
        .addModifiers(PUBLIC)
        .returns(getTypeName(type))
        .addCode("$N __result = new $N(", type.getName(), type.getName())
        .addCode(CodeBlock.join(builderParams, ", "))
        .addCode(");\n");

    if (type.hasAdditionalProperties()) {
      build.addCode("__result.getAdditionalProperties().putAll(additionalProperties);\n");
    }
    build.addCode("return __result;\n");
    return build;
  }

  private MethodSpec factoryModelMethodUnderContainer(ObjectResolvedType type) {
    Builder factory = MethodSpec.methodBuilder("new" + type.getName())
        .addModifiers(PUBLIC)
        .returns(getTypeName(type));

    List<CodeBlock> factoryParams = new ArrayList<>();

    type.getProperties().stream().filter(f -> !f.getName().equals("_schemaURL")).forEach(f -> {
      if (isAProducerField(f)) {
        factoryParams.add(CodeBlock.of("this.producer"));
      } else {
        factory.addParameter(ParameterSpec.builder(getTypeName(f.getType()), f.getName()).build());
        factory.addJavadoc("@param $N $N\n", f.getName(), f.getDescription() == null ? "the " + f.getName() : f.getDescription());
        factoryParams.add(CodeBlock.of("$N", f.getName()));
      }
    });
    factory.addJavadoc("@return $N", type.getName());
    factory.addCode("return new $N(", type.getName());
    factory.addCode(CodeBlock.join(factoryParams, ", "));
    factory.addCode(");\n");
    return factory.build();
  }

  private TypeSpec declareBaseTypeSpec(ObjectResolvedType type) {
    TypeSpec.Builder interfaceBuilder = TypeSpec.interfaceBuilder(type.getName())
        .addModifiers(STATIC, PUBLIC);
    for (ResolvedField f : type.getProperties()) {
      MethodSpec getter = getter(f)
          .addModifiers(ABSTRACT, PUBLIC)
          .build();
      interfaceBuilder.addMethod(getter);
    }
    TypeSpec intrfc = interfaceBuilder.build();
    return intrfc;
  }

  private boolean isAProducerField(ResolvedField f) {
    return f.getName().equals("_producer") || f.getName().equals("producer");
  }

  private Builder getter(ResolvedField f) {
    Builder builder = MethodSpec
        .methodBuilder("get" + titleCase(f.getName()))
        .returns(getTypeName(f.getType()));
    if (f.getDescription() != null) {
      builder.addJavadoc("@return $N", f.getDescription());
    }
    return builder;
  }

  public static TypeName getTypeName(ResolvedType type) {
    return type.accept(new ResolvedTypeVisitor<TypeName>(){

      @Override
      public TypeName visit(PrimitiveResolvedType primitiveType) {
        if (primitiveType.getName().equals("string")) {
          if (primitiveType.getFormat() != null) {
            String format = primitiveType.getFormat();
            if (format.equals("uri")) {
              return ClassName.get(URI.class);
            } else if (format.equals("date-time")) {
              return ClassName.get(ZonedDateTime.class);
            } else if (format.equals("uuid")) {
              return ClassName.get(UUID.class);
            } else {
              throw new RuntimeException("Unknown format: " + primitiveType.getFormat());
            }
          }
          return ClassName.get(String.class);
        }
        throw new RuntimeException("Unknown primitive: " + primitiveType.getName());
      }

      @Override
      public TypeName visit(ObjectResolvedType objectType) {
        return ClassName.get(CONTAINER_CLASS, objectType.getName());
      }

      @Override
      public TypeName visit(ArrayResolvedType arrayType) {
        return ParameterizedTypeName.get(ClassName.get(List.class), getTypeName(arrayType.getItems()));
      }
    });
  }
}<|MERGE_RESOLUTION|>--- conflicted
+++ resolved
@@ -92,76 +92,8 @@
         TypeSpec intrfc = declareBaseTypeSpec(type);
         containerTypeBuilder.addType(intrfc);
       } else {
-<<<<<<< HEAD
         TypeSpec builderClassSpec = builderClass(type);
         TypeSpec modelClassSpec = modelClass(type);
-=======
-        TypeSpec.Builder builderClassBuilder = TypeSpec.classBuilder(type.getName() + "Builder")
-            .addModifiers(PUBLIC, FINAL);
-        List<CodeBlock> builderParams = new ArrayList<>();
-
-        TypeSpec.Builder classBuilder = TypeSpec.classBuilder(type.getName())
-            .addModifiers(STATIC, PUBLIC, FINAL);
-        for (String parent : type.getParents()) {
-          classBuilder.addSuperinterface(ClassName.get(CONTAINER_CLASS, parent));
-        }
-        MethodSpec.Builder factory = MethodSpec.methodBuilder("new" + type.getName())
-            .addModifiers(PUBLIC)
-            .returns(getTypeName(type));
-        List<CodeBlock> factoryParams = new ArrayList<>();
-        MethodSpec.Builder constructor = MethodSpec.constructorBuilder()
-            .addModifiers(PRIVATE);
-        constructor.addAnnotation(JsonCreator.class);
-        List<String> fieldNames = new ArrayList<String>();
-        for (ResolvedField f : type.getProperties()) {
-          classBuilder.addField(getTypeName(f.getType()), f.getName(), PRIVATE, FINAL);
-          fieldNames.add(f.getName());
-          if (f.getName().equals("_schemaURL") || f.getName().equals("schemaURL")) {
-            String schemaURL = baseURL + "#/definitions/" + type.getName();
-            constructor.addCode("this.$N = URI.create($S);\n", f.getName(), schemaURL);
-          } else {
-            if (!(f.getName().equals("_producer") || f.getName().equals("producer"))) {
-              builderClassBuilder.addField(getTypeName(f.getType()), f.getName(), PRIVATE);
-              builderClassBuilder.addMethod(
-                  MethodSpec
-                  .methodBuilder("set" + titleCase(f.getName()))
-                  .addParameter(getTypeName(f.getType()), f.getName())
-                  .addJavadoc("@param $N $N\n", f.getName(), f.getDescription() == null ? "the " + f.getName() : f.getDescription())
-                  .addModifiers(PUBLIC)
-                  .returns(ClassName.get(CONTAINER_CLASS, type.getName() + "Builder"))
-                  .addJavadoc("@return this\n")
-                  .addCode("this.$N = $N;\n", f.getName(), f.getName())
-                  .addCode("return this;")
-                  .build());
-            }
-            constructor.addJavadoc("@param $N $N\n", f.getName(), f.getDescription() == null ? "the " + f.getName() : f.getDescription());
-            constructor.addParameter(
-                ParameterSpec.builder(getTypeName(f.getType()), f.getName())
-                .addAnnotation(AnnotationSpec.builder(JsonProperty.class).addMember("value", "$S", f.getName()).build())
-                .build());
-            constructor.addCode("this.$N = $N;\n", f.getName(), f.getName());
-            if (f.getName().equals("_producer") || f.getName().equals("producer")) {
-              factoryParams.add(CodeBlock.of("this.producer"));
-              builderParams.add(CodeBlock.of("OpenLineage.this.producer"));
-            } else {
-              factory.addParameter(ParameterSpec.builder(getTypeName(f.getType()), f.getName()).build());
-              factory.addJavadoc("@param $N $N\n", f.getName(), f.getDescription() == null ? "the " + f.getName() : f.getDescription());
-              factoryParams.add(CodeBlock.of("$N", f.getName()));
-              builderParams.add(CodeBlock.of("$N", f.getName()));
-            }
-          }
-          MethodSpec getter = getter(f)
-              .addModifiers(PUBLIC)
-              .addCode("return $N;", f.getName())
-              .build();
-          classBuilder.addMethod(getter);
-        }
-        factory.addJavadoc("@return $N", type.getName());
-        factory.addCode("return new $N(", type.getName());
-        factory.addCode(CodeBlock.join(factoryParams, ", "));
-        factory.addCode(");\n");
-        containerTypeBuilder.addMethod(factory.build());
->>>>>>> 44524cbe
 
         containerTypeBuilder.addMethod(factoryModelMethodUnderContainer(type));
         containerTypeBuilder.addMethod(MethodSpec.methodBuilder("new" + type.getName() + "Builder")
@@ -187,7 +119,7 @@
     constructor.addAnnotation(JsonCreator.class);
 
     for (ResolvedField f : type.getProperties()) {
-      if (f.getName().equals("_schemaURL")) {
+      if (f.getName().equals("_schemaURL") || f.getName().equals("schemaURL")) {
         String schemaURL = baseURL + "#/definitions/" + type.getName();
         constructor.addCode("this.$N = URI.create($S);\n", f.getName(), schemaURL);
       } else {
