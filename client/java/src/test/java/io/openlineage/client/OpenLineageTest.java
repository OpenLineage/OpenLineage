package io.openlineage.client;

import static org.junit.Assert.assertEquals;

import java.net.URI;
import java.time.ZoneId;
import java.time.ZonedDateTime;
import java.util.Arrays;
import java.util.List;
import java.util.UUID;

import org.junit.Test;

import com.fasterxml.jackson.annotation.JsonInclude.Include;
import com.fasterxml.jackson.core.JsonProcessingException;
import com.fasterxml.jackson.databind.ObjectMapper;
import com.fasterxml.jackson.databind.SerializationFeature;
import com.fasterxml.jackson.datatype.jsr310.JavaTimeModule;

import io.openlineage.client.OpenLineage.InputDataset;
import io.openlineage.client.OpenLineage.Job;
import io.openlineage.client.OpenLineage.JobFacets;
import io.openlineage.client.OpenLineage.OutputDataset;
import io.openlineage.client.OpenLineage.Run;
import io.openlineage.client.OpenLineage.RunEvent;
import io.openlineage.client.OpenLineage.RunFacets;

public class OpenLineageTest {

  @Test
  public void jsonSerialization() throws JsonProcessingException {
    ZonedDateTime now = ZonedDateTime.now(ZoneId.of("UTC"));

    URI producer = URI.create("producer");
    OpenLineage ol = new OpenLineage(producer);
    UUID runId = UUID.randomUUID();
    RunFacets runFacets = ol.newRunFacets(ol.newNominalTimeRunFacet(now, now), null);
    Run run = ol.newRun(runId, runFacets);
    String name = "jobName";
    String namespace = "namespace";
    JobFacets jobFacets = ol.newJobFacets(null, null, null);
    Job job = ol.newJob(namespace, name, jobFacets);
    List<InputDataset> inputs = Arrays.asList(ol.newInputDataset("ins", "input", null, null));
    List<OutputDataset> outputs = Arrays.asList(ol.newOutputDataset("ons", "output", null, null));
    RunEvent runStateUpdate = ol.newRunEvent("START", now, run, job, inputs, outputs);

    ObjectMapper mapper = new ObjectMapper();
    mapper.registerModule(new JavaTimeModule());
    mapper.setSerializationInclusion(Include.NON_NULL);
    mapper.disable(SerializationFeature.WRITE_DATES_AS_TIMESTAMPS);
    mapper.configure(SerializationFeature.INDENT_OUTPUT, true);
    String json = mapper.writeValueAsString(runStateUpdate);
    RunEvent read = mapper.readValue(json, RunEvent.class);

    assertEquals(producer,read.getProducer());
    assertEquals(runId,read.getRun().getRunId());
    assertEquals(name,read.getJob().getName());
    assertEquals(namespace,read.getJob().getNamespace());
    assertEquals(runStateUpdate.getEventType(),read.getEventType());
    assertEquals(runStateUpdate.getEventTime(),read.getEventTime());
    assertEquals(1, runStateUpdate.getInputs().size());
    InputDataset inputDataset = runStateUpdate.getInputs().get(0);
    assertEquals("ins", inputDataset.getNamespace());
    assertEquals("input", inputDataset.getName());
    assertEquals(1, runStateUpdate.getOutputs().size());
    OutputDataset outputDataset = runStateUpdate.getOutputs().get(0);
    assertEquals("ons", outputDataset.getNamespace());
    assertEquals("output", outputDataset.getName());


    assertEquals(json, mapper.writeValueAsString(read));


  }

  @Test
  public void factory() throws JsonProcessingException {
    ZonedDateTime now = ZonedDateTime.now(ZoneId.of("UTC"));

    URI producer = URI.create("producer");
    OpenLineage ol = new OpenLineage(producer);
    UUID runId = UUID.randomUUID();
    RunFacets runFacets =
        ol.newRunFacetsBuilder()
        .nominalTime(
            ol.newNominalTimeRunFacetBuilder()
            .nominalEndTime(now)
            .nominalEndTime(now)
            .build())
        .build();
    Run run = ol.newRunBuilder().runId(runId).facets(runFacets).build();
    String name = "jobName";
    String namespace = "namespace";
    JobFacets jobFacets = ol.newJobFacetsBuilder().build();
<<<<<<< HEAD
    Job job = ol.newJobBuilder().namespace(namespace).name(name).facets(jobFacets).build();
    List<InputDataset> inputs = Arrays.asList(ol.newInputDatasetBuilder().namespace("ins").name("input").build());
    List<OutputDataset> outputs = Arrays.asList(ol.newOutputDatasetBuilder().namespace("ons").name("output").build());
=======
    Job job = ol.newJobBuilder().setNamespace(namespace).setName(name).setFacets(jobFacets).build();
    List<InputDataset> inputs = Arrays.asList(ol.newInputDatasetBuilder().setNamespace("ins").setName("input").build());
    List<OutputDataset> outputs = Arrays.asList(ol.newOutputDatasetBuilder().setNamespace("ons").setName("output")
        .setOutputFacets(
            ol.newOutputDatasetOutputFacetsBuilder()
              .setOutputStatistics(ol.newOutputStatisticsOutputDatasetFacet(10, 20)).build())
            .build());
>>>>>>> 6c81708c
    RunEvent runStateUpdate = ol.newRunEventBuilder()
        .eventType("START")
        .eventTime(now)
        .run(run)
        .job(job)
        .inputs(inputs)
        .outputs(outputs)
        .build();

    ObjectMapper mapper = new ObjectMapper();
    mapper.registerModule(new JavaTimeModule());
    mapper.setSerializationInclusion(Include.NON_NULL);
    mapper.disable(SerializationFeature.WRITE_DATES_AS_TIMESTAMPS);
    mapper.configure(SerializationFeature.INDENT_OUTPUT, true);
    String json = mapper.writeValueAsString(runStateUpdate);
    RunEvent read = mapper.readValue(json, RunEvent.class);

    assertEquals(producer,read.getProducer());
    assertEquals(runId,read.getRun().getRunId());
    assertEquals(name,read.getJob().getName());
    assertEquals(namespace,read.getJob().getNamespace());
    assertEquals(runStateUpdate.getEventType(),read.getEventType());
    assertEquals(runStateUpdate.getEventTime(),read.getEventTime());
    assertEquals(1, runStateUpdate.getInputs().size());
    InputDataset inputDataset = runStateUpdate.getInputs().get(0);
    assertEquals("ins", inputDataset.getNamespace());
    assertEquals("input", inputDataset.getName());
    assertEquals(1, runStateUpdate.getOutputs().size());
    OutputDataset outputDataset = runStateUpdate.getOutputs().get(0);
    assertEquals("ons", outputDataset.getNamespace());
    assertEquals("output", outputDataset.getName());
    assertEquals(10, outputDataset.getOutputFacets().getOutputStatistics().getRowCount());
    assertEquals(20, outputDataset.getOutputFacets().getOutputStatistics().getSize());

    assertEquals(json, mapper.writeValueAsString(read));


  }
}<|MERGE_RESOLUTION|>--- conflicted
+++ resolved
@@ -82,29 +82,23 @@
     UUID runId = UUID.randomUUID();
     RunFacets runFacets =
         ol.newRunFacetsBuilder()
-        .nominalTime(
-            ol.newNominalTimeRunFacetBuilder()
-            .nominalEndTime(now)
-            .nominalEndTime(now)
-            .build())
-        .build();
+            .nominalTime(
+                ol.newNominalTimeRunFacetBuilder()
+                    .nominalEndTime(now)
+                    .nominalEndTime(now)
+                    .build())
+            .build();
     Run run = ol.newRunBuilder().runId(runId).facets(runFacets).build();
     String name = "jobName";
     String namespace = "namespace";
     JobFacets jobFacets = ol.newJobFacetsBuilder().build();
-<<<<<<< HEAD
     Job job = ol.newJobBuilder().namespace(namespace).name(name).facets(jobFacets).build();
     List<InputDataset> inputs = Arrays.asList(ol.newInputDatasetBuilder().namespace("ins").name("input").build());
-    List<OutputDataset> outputs = Arrays.asList(ol.newOutputDatasetBuilder().namespace("ons").name("output").build());
-=======
-    Job job = ol.newJobBuilder().setNamespace(namespace).setName(name).setFacets(jobFacets).build();
-    List<InputDataset> inputs = Arrays.asList(ol.newInputDatasetBuilder().setNamespace("ins").setName("input").build());
-    List<OutputDataset> outputs = Arrays.asList(ol.newOutputDatasetBuilder().setNamespace("ons").setName("output")
-        .setOutputFacets(
+    List<OutputDataset> outputs = Arrays.asList(ol.newOutputDatasetBuilder().namespace("ons").name("output")
+        .outputFacets(
             ol.newOutputDatasetOutputFacetsBuilder()
-              .setOutputStatistics(ol.newOutputStatisticsOutputDatasetFacet(10, 20)).build())
-            .build());
->>>>>>> 6c81708c
+                .outputStatistics(ol.newOutputStatisticsOutputDatasetFacet(10, 20)).build())
+        .build());
     RunEvent runStateUpdate = ol.newRunEventBuilder()
         .eventType("START")
         .eventTime(now)
