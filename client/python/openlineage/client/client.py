# Copyright 2018-2023 contributors to the OpenLineage project
# SPDX-License-Identifier: Apache-2.0
<<<<<<< HEAD
# test
# test
# test
=======
from __future__ import annotations

>>>>>>> 9b640ccf
import logging
import os
from typing import TYPE_CHECKING, Any, TypeVar, Union

import attr

from openlineage.client.filter import Filter, create_filter
from openlineage.client.serde import Serde
from openlineage.client.utils import load_config

if TYPE_CHECKING:
    from requests import Session
    from requests.adapters import HTTPAdapter

from openlineage.client.run import DatasetEvent, JobEvent, RunEvent
from openlineage.client.transport import Transport, TransportFactory, get_default_factory
from openlineage.client.transport.http import HttpConfig, HttpTransport


@attr.s
class OpenLineageClientOptions:
    timeout: float = attr.ib(default=5.0)
    verify: bool = attr.ib(default=True)
    api_key: str = attr.ib(default=None)
    adapter: HTTPAdapter = attr.ib(default=None)


log = logging.getLogger(__name__)
_T = TypeVar("_T", bound="OpenLineageClient")


class OpenLineageClient:
    def __init__(  # noqa: PLR0913
        self,
        url: str | None = None,
        options: OpenLineageClientOptions | None = None,
        session: Session | None = None,
        transport: Transport | None = None,
        factory: TransportFactory | None = None,
    ) -> None:
        # Set parent's logging level if environment variable is present
        if "OPENLINEAGE_CLIENT_LOGGING" in os.environ:
            logging.getLogger(__name__.rpartition(".")[0]).setLevel(
                os.environ["OPENLINEAGE_CLIENT_LOGGING"],
            )

        if factory is None:
            factory = get_default_factory()

        # Make config ellipsis - as a guard value to not try to
        # reload yaml each time config is referred to.
        self._config: dict[str, dict[str, str]] | None = None
        if url:
            # Backwards compatibility: if URL or options is set, use old path to initialize
            # HTTP transport.
            if not options:
                options = OpenLineageClientOptions()
            self._initialize_url(url, options, session)
        elif transport:
            self.transport = transport
        else:
            transport_config = None if "transport" not in self.config else self.config["transport"]
            self.transport = factory.create(transport_config)

        self._filters: list[Filter] = []
        if "filters" in self.config:
            for conf in self.config["filters"]:
                _filter = create_filter(conf)
                if _filter:
                    self._filters.append(_filter)

    def _initialize_url(
        self,
        url: str,
        options: OpenLineageClientOptions,
        session: Session | None,
    ) -> None:
        self.transport = HttpTransport(
            HttpConfig.from_options(
                url=url,
                options=options,
                session=session,
            ),
        )

    def emit(self, event: Union[RunEvent, DatasetEvent | JobEvent]) -> None:  # noqa: UP007
        if not (isinstance(event, (RunEvent, DatasetEvent, JobEvent))):
            msg = "`emit` only accepts RunEvent, DatasetEvent, JobEvent classes"
            raise ValueError(msg)  # noqa: TRY004
        if not self.transport:
            log.error("Tried to emit OpenLineage event, but transport is not configured.")
            return
        if log.isEnabledFor(logging.DEBUG):
            val = Serde.to_json(event).encode("utf-8")
            log.debug("OpenLineageClient will emit event %s", val)
        if self._filters and self.filter_event(event) is None:
            return
        if event:
            self.transport.emit(event)

    @classmethod
    def from_environment(cls: type[_T]) -> _T:
        # Deprecated way of creating client, use constructor or from_dict
        return cls()

    @classmethod
    def from_dict(cls: type[_T], config: dict[str, str]) -> _T:
        return cls(transport=get_default_factory().create(config=config))

    def filter_event(
        self,
        event: Union[RunEvent, DatasetEvent, JobEvent],  # noqa: UP007
    ) -> Union[RunEvent, DatasetEvent, JobEvent] | None:  # noqa: UP007
        """Filters jobs according to config-defined events"""
        for _filter in self._filters:
            if isinstance(event, RunEvent) and _filter.filter_event(event) is None:
                return None
        return event

    @property
    def config(self) -> dict[str, Any]:
        if self._config is None:
            self._config = load_config()
        return self._config<|MERGE_RESOLUTION|>--- conflicted
+++ resolved
@@ -1,13 +1,7 @@
 # Copyright 2018-2023 contributors to the OpenLineage project
 # SPDX-License-Identifier: Apache-2.0
-<<<<<<< HEAD
-# test
-# test
-# test
-=======
 from __future__ import annotations
 
->>>>>>> 9b640ccf
 import logging
 import os
 from typing import TYPE_CHECKING, Any, TypeVar, Union
